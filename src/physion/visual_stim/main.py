--- conflicted
+++ resolved
@@ -14,15 +14,9 @@
 import json
 
 try:
-<<<<<<< HEAD
-    from psychopy import visual, core, event, clock, monitors
-except (ModuleNotFoundError, ImportError):
-    print('psychopy module not loaded')
-=======
     from psychopy import visual, core
 except ModuleNotFoundError:
     pass # should be able to use it without psychopy
->>>>>>> 6967c27f
 
 from physion.visual_stim.screens import SCREENS
 from physion.visual_stim.build import build_stim
