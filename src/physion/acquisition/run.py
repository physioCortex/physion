--- conflicted
+++ resolved
@@ -154,38 +154,6 @@
 
     if self.config is None:
         self.statusBar.showMessage(' no config selected -> pick a config first !')
-<<<<<<< HEAD
-    else:
-        if self.FaceCameraButton.isChecked() and (self.FaceCamera_process is None):
-            # need to launch it
-            self.statusBar.showMessage('  starting FaceCamera stream [...] ')
-            self.show()
-            self.closeFaceCamera_event.clear()
-            self.FaceCamera_process = multiprocessing.Process(target=launch_FaceCamera,
-                            args=(self.run_event , self.closeFaceCamera_event, self.datafolder,
-                                       {'frame_rate':self.config['FaceCamera-frame-rate']}))
-            self.FaceCamera_process.start()
-            self.statusBar.showMessage('[ok] FaceCamera initialized (in 5-6s) ! ')
-            
-        elif (not self.FaceCameraButton.isChecked()) and\
-                        (self.FaceCamera_process is not None):
-            # need to shut it down
-            self.closeFaceCamera_event.set()
-            self.statusBar.showMessage(' FaceCamera stream interupted !')
-            self.FaceCamera_process = None
-
-def check_metadata(self):
-    new_metadata = check_gui_to_init_metadata(self)
-    same, same_protocol = True, new_metadata['protocol']==self.metadata['protocol'] 
-    for k in new_metadata:
-        if self.metadata[k]!=new_metadata[k]:
-            same=False
-    if not same:
-        print(' /!\  metadata were changed since the initialization !  /!\ ')
-        print("    ---> updating the metadata file !")
-        self.save_experiment(new_metadata)
-    return same_protocol
-=======
     elif self.FaceCameraButton.isChecked() and (self.FaceCamera_process is None):
         # need to launch it
         self.statusBar.showMessage('  starting FaceCamera stream [...] ')
@@ -222,7 +190,6 @@
         self.RigCamera_process.terminate()
         self.RigCamera_process = None
 
->>>>>>> 6967c27f
 
 
 def run(self):
