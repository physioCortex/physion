import time, ast, sys, pathlib, os
import pynwb # NWB python API
import numpy as np
from scipy.interpolate import interp1d

from physion.utils.files import get_files_with_extension
from physion.visual_stim.build import build_stim
from physion.analysis import tools
from physion.imaging.Calcium import compute_dFoF,\
        ROI_TO_NEUROPIL_INCLUSION_FACTOR, METHOD,\
        T_SLIDING, PERCENTILE, NEUROPIL_CORRECTION_FACTOR, ROI_TO_NEUROPIL_INCLUSION_FACTOR_METRIC
from physion.imaging.dcnv import oasis

class Data:
    
    """
    a basic class to read NWB
    this class if thought to be the parent for specific applications
    """
    
    def __init__(self, filename,
                 with_tlim=True,
                 metadata_only=False,
                 with_visual_stim=False,
                 verbose=False):

        self.filename = filename.split(os.path.sep)[-1]
        self.tlim, self.visual_stim, self.nwbfile = None, None, None
        self.metadata, self.df_name = None, ''
        
        if verbose:
            t0 = time.time()

        if verbose:
            print('starting reading [...]')
        # try:
        self.io = pynwb.NWBHDF5IO(filename, 'r')
        self.nwbfile = self.io.read()

        self.read_metadata()
        if verbose:
            print(' [ok] -> metadata')
            print(self.metadata)

        if with_tlim:
            self.read_tlim()
            if verbose:
                print(' [ok] -> tlim:', self.tlim)

        if not metadata_only:
            self.read_data()
        if verbose:
            print(' [ok] -> data ')

        if with_visual_stim:
            self.init_visual_stim(verbose=verbose)
            if verbose:
                print(' [ok] -> visual stim')

        if metadata_only:
            self.close()
            
        # except BaseException as be:
        #     print('-----------------------------------------')
        #     print(be)
        #     print('-----------------------------------------')
        #     print(' [!!] Pb with datafile: "%s"' % filename)
        #     print('-----------------------------------------')
        #     print('')
            
        if verbose:
            print('NWB-file reading time: %.1fms' % (1e3*(time.time()-t0)))


    def read_metadata(self):
        
        self.df_name = self.nwbfile.session_start_time.strftime(\
                                    "%Y/%m/%d -- %H:%M:%S")+\
                        ' ---- '+self.nwbfile.experiment_description
        
        self.metadata = ast.literal_eval(\
                self.nwbfile.session_description)

        space = '        '
        self.description = '\n - Subject: %s %s \n' % (space,
                                        self.nwbfile.subject.subject_id)

        if 'protocol' not in self.metadata.keys():
            self.metadata['protocol'] = self.nwbfile.experiment_description

        if self.metadata['protocol']=='None':
            self.description += '\n - Spont. Act. (no visual stim.)\n'
        else:
            self.description += '\n - Visual-Stim: \n %s' % space


        if self.nwbfile.protocol is not None:
            self.metadata |= ast.literal_eval(self.nwbfile.protocol)

        # deal with multi-protocols
        if ('Presentation' in self.metadata) and\
                (self.metadata['Presentation']=='multiprotocol'):
            self.protocols, ii = [], 1
            while ('Protocol-%i' % ii) in self.metadata:
                self.protocols.append(self.metadata['Protocol-%i' % ii].split('/')[-1].replace('.json','').replace('-many',''))
                # self.description += '- %s \n' % self.protocols[ii-1]
                self.description += '%s / ' % self.protocols[ii-1]
                ii+=1
                if ii%3==1:
                    self.description += '\n %s' % space
        else:
            self.protocols = [self.metadata['protocol']]
            if self.metadata['protocol']!='None':
                self.description += '- %s \n' % self.metadata['protocol']

 
        self.protocols = np.array(self.protocols, dtype=str)
        self.metadata['protocols'] = self.protocols

        if 'time_start_realigned' in self.nwbfile.stimulus.keys():
            self.description += '\n        =>  completed N=%i/%i episodes  \n' %(self.nwbfile.stimulus['time_start_realigned'].data.shape[0],
                                                               self.nwbfile.stimulus['time_start'].data.shape[0])
                
        self.description += '\n - Intervention: %s %s\n' % (space, self.metadata['intervention'] if 'intervention' in self.metadata else 'None')

        self.description += '\n - Notes: %s %s\n' % (space, self.nwbfile.notes)

        if hasattr(self.nwbfile.subject, 'age') and self.nwbfile.subject.age!=None:
            self.age = int(str(self.nwbfile.subject.age).replace('P','').replace('D',''))
        else:
            self.age = -1

        # FIND A BETTER WAY TO DESCRIBE
        # if self.metadata['protocol']!='multiprotocols':
        #     self.keys = []
        #     for key in self.nwbfile.stimulus.keys():
        #         if key not in ['index', 'time_start', 'time_start_realigned',
        #                        'time_stop', 'time_stop_realigned', 'visual-stimuli', 'frame_run_type']:
        #             if len(np.unique(self.nwbfile.stimulus[key].data[:]))>1:
        #                 s = '-*  N-%s = %i' % (key,len(np.unique(self.nwbfile.stimulus[key].data[:])))
        #                 self.description += s+(35-len(s))*' '+'[%.1f, %.1f]\n' % (np.min(self.nwbfile.stimulus[key].data[:]),
        #                                                                         np.max(self.nwbfile.stimulus[key].data[:]))
        #                 self.keys.append(key)
        #             else:
        #                 self.description += '- %s=%.1f\n' % (key, np.unique(self.nwbfile.stimulus[key].data[:]))
                    
        
    def read_tlim(self):
        
        self.tlim, safety_counter = None, 0
        
        while (self.tlim is None) and (safety_counter<10):
            for key in self.nwbfile.acquisition:
                try:
                    self.tlim = [self.nwbfile.acquisition[key].starting_time,
                                 self.nwbfile.acquisition[key].starting_time+\
                                 (self.nwbfile.acquisition[key].data.shape[0]-1)/self.nwbfile.acquisition[key].rate]
                except BaseException as be:
                    safety_counter += 1

        if self.tlim is None:
            self.tlim = [0, 60*60] # 1h by default (~ upper limit) 


    def read_data(self):

        # ophys data
        if 'ophys' in self.nwbfile.processing:
            self.read_and_format_ophys_data()
        else:
            for key in ['Segmentation', 'Fluorescence', 'redcell', 'plane',
                        'valid_roiIndices', 'neuropil']:
                setattr(self, key, None)
                
        if 'Pupil' in self.nwbfile.processing:
            self.read_pupil()
            
        if 'FaceMotion' in self.nwbfile.processing:
            self.read_facemotion()
            

    #########################################################
    #       CALCIUM IMAGING DATA (from suite2p output)      #
    #########################################################
    
    def initialize_ROIs(self, 
                        valid_roiIndices=None):

        """
        we read the table properties of the suite2p Segmentation

        we always restart from the original ROIs and only after we apply
                the valid_roiIndices filter
        """

        self.original_nROIs = self.Segmentation.columns[0].data.shape[0]

        # initialize rois properties to default values
        planeID = np.zeros(self.original_nROIs, dtype=int)
        redcell = np.zeros(self.original_nROIs, dtype=bool) 

        # looping over the table properties (0,1 -> rois locs)
        #      for the ROIS to overwrite the defaults:
        for i in range(2, len(self.Segmentation.columns)):
            if self.Segmentation.columns[i].name=='plane':
                planeID = self.Segmentation.columns[i].data[:].astype(int)
            if self.Segmentation.columns[i].name=='redcell':
                redcell = self.Segmentation.columns[i].data[:,0].astype(bool)

        # now we apply the filter if needed:

        if valid_roiIndices is None:
            self.valid_roiIndices = np.arange(self.original_nROIs)
        else:
            self.valid_roiIndices = valid_roiIndices

        self.nROIs = len(self.valid_roiIndices)
        self.planeID = planeID[self.valid_roiIndices]
        self.redcell= redcell[self.valid_roiIndices]
            


    def read_and_format_ophys_data(self):
       
        self.TSeries_folder = self.nwbfile.acquisition[\
                'CaImaging-TimeSeries'].comments.split('**')[-1]

        ### ROI activity ###
        self.Fluorescence = \
                getattr(\
                    getattr(self.nwbfile.processing['ophys'],
                        'data_interfaces')['Fluorescence'],
                            'roi_response_series')['Fluorescence']
        self.Neuropil = \
                getattr(\
                    getattr(self.nwbfile.processing['ophys'],
                        'data_interfaces')['Neuropil'],
                            'roi_response_series')['Neuropil']
        self.CaImaging_dt = (self.Neuropil.timestamps[1]-\
                                    self.Neuropil.timestamps[0])

        ### ROI properties ###
        self.Segmentation = \
                getattr(\
                    getattr(self.nwbfile.processing['ophys'],
                        'data_interfaces')['ImageSegmentation'],
                            'plane_segmentations')['PlaneSegmentation']
        self.pixel_masks_index = self.Segmentation.columns[0].data[:]
        self.pixel_masks = self.Segmentation.columns[1].data[:]

        self.initialize_ROIs()
                
        
    ######################
    #    LOCOMOTION
    ######################
    def build_running_speed(self,
                            specific_time_sampling=None,
                            interpolation='linear',
                            verbose=False):
        """
        build distance from mean (x,y) position of pupil
        """
        if 'Running-Speed' in self.nwbfile.acquisition:

            self.running_speed = self.nwbfile.acquisition['Running-Speed'].data[:,0]
            self.t_running_speed = self.nwbfile.acquisition['Running-Speed'].starting_time+\
                np.arange(self.nwbfile.acquisition['Running-Speed'].num_samples)\
                                        /self.nwbfile.acquisition['Running-Speed'].rate

            if specific_time_sampling is not None:
                return tools.resample(self.t_running_speed, 
                                      self.running_speed, 
                                      specific_time_sampling, 
                                      interpolation=interpolation,
                                      verbose=verbose)
        else:
            return None

    
    ######################
    #       PUPIL 
    ######################        

    def read_pupil(self):

        pd = str(self.nwbfile.processing['Pupil'].description)

        # extract pupil scale
        if len(pd.split('pix_to_mm='))>1:
            self.FaceCamera_mm_to_pix = int(1./float(pd.split('pix_to_mm=')[-1]))
        else:
            self.FaceCamera_mm_to_pix = 1

        # extract pupil ROI
        try:
            self.pupil_ROI = {}
            for key, val in zip(\
                ['xmin','xmax','ymin','ymax'],
                pd.split('pupil ROI: (xmin,xmax,ymin,ymax)=(')[1].split(')')[0].split(',')):
                self.pupil_ROI[key] = int(val)
        except BaseException as be:
            self.pupil_ROI = None


    def build_pupil_diameter(self,
                             specific_time_sampling=None,
                             interpolation='linear',
                             verbose=False):
        """
        build pupil diameter trace, i.e. twice the maximum of the ellipse radius at each time point
        """
        if 'Pupil' in self.nwbfile.processing:

            self.t_pupil = self.nwbfile.processing['Pupil'].data_interfaces['cx'].timestamps
            self.pupil_diameter =  2*np.max([self.nwbfile.processing['Pupil'].data_interfaces['sx'].data[:,0],
                                             self.nwbfile.processing['Pupil'].data_interfaces['sy'].data[:,0]], axis=0)

            if specific_time_sampling is not None:
                return tools.resample(self.t_pupil, self.pupil_diameter,
                                      specific_time_sampling, 
                                      interpolation=interpolation, 
                                      verbose=verbose)

        else:
            return None


    def build_gaze_movement(self,
                            specific_time_sampling=None,
                            interpolation='linear',
                            verbose=False):
        """
        build distance from mean (x,y) position of pupil
        """

        if 'Pupil' in self.nwbfile.processing:

            self.t_pupil = self.nwbfile.processing['Pupil'].data_interfaces['cx'].timestamps
            cx = self.nwbfile.processing['Pupil'].data_interfaces['cx'].data[:,0]
            cy = self.nwbfile.processing['Pupil'].data_interfaces['cy'].data[:,0]
            self.gaze_movement = np.sqrt((cx-np.mean(cx))**2+(cy-np.mean(cy))**2)

            if specific_time_sampling is not None:
                return tools.resample(self.t_pupil, self.gaze_movement, 
                                      specific_time_sampling, 
                                      interpolation=interpolation, 
                                      verbose=verbose)

        else:
            return None
        

    #########################
    #       FACEMOTION  
    #########################      
    
    def read_facemotion(self):
        
<<<<<<< HEAD
        try:
            fd = str(self.nwbfile.processing['FaceMotion'].description)
            self.FaceMotion_ROI = [int(i) for i in fd.split('y0,dy)=(')[1].split(')')[0].split(',')]
        except BaseException as be:
            self.FaceMotion_ROI = None

=======
        fd = str(self.nwbfile.processing['FaceMotion'].description)
        try :
            self.FaceMotion_ROI = [int(i) for i in fd.split('y0,dy)=(')[1].split(')')[0].split(',')]
        except:
            self.FaceMotion_ROI = [0, 0, 0, 0]
>>>>>>> ef2cddd7

    def build_facemotion(self,
                         specific_time_sampling=None,
                         interpolation='linear',
                         verbose=False):
        """
        build facemotion
        """

        if 'FaceMotion' in self.nwbfile.processing:

            self.t_facemotion = self.nwbfile.processing['FaceMotion'].data_interfaces['face-motion'].timestamps
            self.facemotion =  self.nwbfile.processing['FaceMotion'].data_interfaces['face-motion'].data[:,0]

            if specific_time_sampling is not None:
                return tools.resample(self.t_facemotion, self.facemotion, 
                                      specific_time_sampling, 
                                      interpolation=interpolation, 
                                      verbose=verbose)

        else:
            return None

    #############################
    #       Calcium Imaging     #
    #############################

        
    def build_dFoF(self,
                   roiIndex=None, roiIndices='all',
                   roi_to_neuropil_fluo_inclusion_factor=\
                           ROI_TO_NEUROPIL_INCLUSION_FACTOR,
                   neuropil_correction_factor=\
                           NEUROPIL_CORRECTION_FACTOR,
                   method_for_F0=METHOD,
                   percentile=PERCENTILE,
                   sliding_window=T_SLIDING,
                   with_correctedFluo_and_F0=False,
                   specific_time_sampling=None,
                   smoothing=None,
                   interpolation='linear',
                   with_computed_neuropil_fact=False,
                   roi_to_neuropil_fluo_inclusion_factor_metric=\
                    ROI_TO_NEUROPIL_INCLUSION_FACTOR_METRIC,
                   verbose=True):
        """
        creates self.dFoF, self.t_dFoF

        [!!] we always rebuild the rawFluo and neuropil 
                to remove the potential valid_roiIndices previous filters
        """

        self.build_rawFluo(specific_time_sampling=specific_time_sampling,
                           interpolation=interpolation,
                           verbose=verbose)
        self.build_neuropil(specific_time_sampling=specific_time_sampling,
                            interpolation=interpolation,
                            verbose=verbose)
        self.t_dFoF = self.t_rawFluo

        return compute_dFoF(self,
                            roi_to_neuropil_fluo_inclusion_factor=\
                                    roi_to_neuropil_fluo_inclusion_factor,
                            neuropil_correction_factor=\
                                    neuropil_correction_factor,
                            method_for_F0=method_for_F0,
                            percentile=percentile,
                            sliding_window=sliding_window,
                            with_correctedFluo_and_F0=\
                                    with_correctedFluo_and_F0,
                            smoothing=smoothing,
                            with_computed_neuropil_fact=with_computed_neuropil_fact,
                            roi_to_neuropil_fluo_inclusion_factor_metric=\
                                    roi_to_neuropil_fluo_inclusion_factor_metric,
                            verbose=verbose)
        


    def build_Zscore_dFoF(self, verbose=True):
        """
        [!!] do not deal with specific time sampling [!!] 
        """
        if not hasattr(self, 'dFoF'):
            self.build_dFoF(verbose=verbose)
        setattr(self, 'Zscore_dFoF', (self.dFoF-self.dFoF.mean(axis=0).reshape(1, self.dFoF.shape[1]))/self.dFoF.std(axis=0).reshape(1, self.dFoF.shape[1]))

    def build_Deconvolved(self, Tau=1.3):
        if not hasattr(self, 'dFoF'):
            print('\n deconvolution not possible \n --> need to build_dFoF(**options) first !! ')
        else:
            setattr(self, 'Deconvolved',
                    oasis(self.dFoF, 
                          self.dFoF.shape[0], # batch size
                              Tau, 1./self.CaImaging_dt))


    def build_neuropil(self,
                       specific_time_sampling=None,
                       interpolation='linear',
                       verbose=True):
        """
        we build the neuropil matrix in the form (nROIs, time_samples)
            we need to deal with the fact that matrix orientation 
            was changed because of pynwb complains

        [!!] always built for all ROIs [!!]
                (the valid_roiIndices filter will be applied in build_dFoF)
        """
        if not hasattr(self, 't_neuropil'):
            self.t_neuropil = self.Neuropil.timestamps[:]

        if len(self.t_neuropil)==self.Neuropil.data.shape[1]:
            self.neuropil = np.array(self.Neuropil.data)[:,:]
        else:
            # data badly oriented --> transpose in that case
            self.neuropil = np.array(self.Neuropil.data).T

        if specific_time_sampling is not None:
            # we first interpolate and resample the data
            self.neuropil2 = np.zeros((self.nROIs, len(specific_time_sampling)))
            for i in range(self.nROIs):
                self.neuropil2[i,:] = tools.resample(self.t_neuropil,
                                               self.neuropil[i,:],
                                               specific_time_sampling,
                                               interpolation=interpolation,
                                               verbose=verbose)
            self.neuropil = self.neuropil2
            # then we update the timestamps
            self.t_neuropil = specific_time_sampling

    def build_rawFluo(self,
                      roiIndex=None, roiIndices='all',
                      specific_time_sampling=None,
                      interpolation='linear',
                      verbose=True):
        """
        same than above for neuropil

        [!!] always built for all ROIs [!!]
                (the valid_roiIndices filter will be applied in build_dFoF)
        """
        if not hasattr(self, 't_rawFluo'):
            self.t_rawFluo = self.Fluorescence.timestamps[:]

        if len(self.t_rawFluo)==self.Fluorescence.data.shape[1]:
            self.rawFluo = np.array(self.Fluorescence.data)
        else:
            # data badly oriented --> transpose in that case
            self.rawFluo = np.array(self.Fluorescence.data).T

        if specific_time_sampling is not None:
            # we first interpolate and resample the data
            self.rawFluo2 = np.zeros((self.nROIs, len(specific_time_sampling)))
            for i in range(self.nROIs):
                self.rawFluo2[i,:] = tools.resample(self.t_rawFluo,
                                               self.rawFluo[i,:],
                                               specific_time_sampling,
                                               interpolation=interpolation,
                                               verbose=verbose)
            self.rawFluo = self.rawFluo2
            # then we update the timestamps
            self.t_rawFluo= specific_time_sampling


    ################################################
    #       episodes and visual stim protocols     #
    ################################################
    
    def init_visual_stim(self, 
                         verbose=True, 
                         degree=False):
        """
        ability to force degrees when re-initializing from data
                            (for plots in degrees)
        """
        self.metadata['verbose'] = verbose
        if degree:
            self.metadata['units'] = 'deg'
        # import pprint
        # pprint.pprint(self.metadata)

        # build an initial visual_stim 
        self.visual_stim = build_stim(self.metadata)
        # then force to what was really shown (NWB file)
        for i in range(self.nwbfile.stimulus['time_start_realigned'].num_samples):
            for key in self.visual_stim.experiment:
                if key in self.nwbfile.stimulus:
                    self.visual_stim.experiment[key][i]=\
                        self.nwbfile.stimulus[key].data[i,0]

        
    def get_protocol_id(self, protocol_name):
        cond = np.argwhere(self.protocols==protocol_name).flatten()
        if len(cond)==1:
            return cond[0]
        else:
            print(' [!!] protocol "%s" not found in data with protocols:' % protocol_name)
            print(self.protocols)
            return None

    
    def get_protocol_cond(self, protocol_id, protocol_name=None):
        """
        ## a recording can have multiple protocols inside
        -> find the condition of a given protocol ID

        'None' to have them all 
        """

        if (protocol_name is not None) and (('protocol_id' in self.nwbfile.stimulus) and\
                (len(np.unique(self.nwbfile.stimulus['protocol_id'].data[:,0]))>1)):
            protocol_id = self.get_protocol_id(protocol_name)
            Pcond = (self.nwbfile.stimulus['protocol_id'].data[:,0]==protocol_id)

        elif (protocol_id is not None) and (('protocol_id' in self.nwbfile.stimulus) and\
                (len(np.unique(self.nwbfile.stimulus['protocol_id'].data[:,0]))>1)):
            Pcond = (self.nwbfile.stimulus['protocol_id'].data[:,0]==protocol_id)

        else:
            # print('no protocol ID')
            Pcond = np.ones(self.nwbfile.stimulus['time_start'].data.shape[0], dtype=bool)
             
        # limiting to available episodes
        Pcond[np.arange(len(Pcond))>=self.nwbfile.stimulus['time_start_realigned'].num_samples] = False

        return Pcond
        
    
    def get_stimulus_conditions(self, X, K, protocol_id):
        """
        find the episodes where the keys "K" have the values "X"
        """
        Pcond = self.get_protocol_cond(protocol_id)
        
        if len(K)>0:
            CONDS = []
            XK = np.meshgrid(*X)
            for i in range(len(XK[0].flatten())): # looping over joint conditions
                cond = np.ones(np.sum(Pcond), dtype=bool)
                for k, xk in zip(K, XK):
                    cond = cond & (self.nwbfile.stimulus[k].data[Pcond,0]==xk.flatten()[i])
                CONDS.append(cond)
            return CONDS
        else:
            return [np.ones(np.sum(Pcond), dtype=bool)]


    def find_episode_from_time(self, time):
        """
        returns episode number
                -1 if prestim, interstim, or poststim
        """
        if 'time_start_realigned' in self.nwbfile.stimulus:
            start_key, stop_key = 'time_start_realigned', 'time_stop_realigned'
        else:
            start_key, stop_key = 'time_start', 'time_stop'

        cond = (time>=self.nwbfile.stimulus[start_key].data[:,0]) & (time<=self.nwbfile.stimulus[stop_key].data[:,0])

        if np.sum(cond)>0:
            return np.arange(self.nwbfile.stimulus[start_key].num_samples)[cond][0]
        else:
            return -1

        
    ###########################
    #       other methods     #
    ###########################
    
    def close(self):
        self.io.close()
        
    def list_subquantities(self, quantity):
        if quantity=='CaImaging':
            return ['rawFluo', 'neuropil', 'dFoF', 'Deconvolved']
        else:
            return ['']
            
        
def scan_folder_for_NWBfiles(folder, 
                             for_protocol=None,
                             for_protocols=[],
                             sorted_by='filename',
                             Nmax=1000000,
                             exclude_intrinsic_imaging_files=True,
                             verbose=True):
    """
    scan folders for protocols and returns a list of datafiles

    by default: excludes the intrinsic imaging files
    """
    if verbose:
        print('inspecting the folder "%s" [...]' % folder)
        t0 = time.time()

    if (for_protocol is not None) and (len(for_protocols)==0):
        for_protocols = [for_protocol]

    FILES0 = get_files_with_extension(folder,
                    extension='.nwb', recursive=True)
    
    if exclude_intrinsic_imaging_files:
        FILES0 = [f for f in FILES0 if (('left-' not in f) and\
                                      ('down-' not in f) and\
                                      ('right-' not in f) and\
                                      ('up-' not in f))]

    DATES = np.array([f.split(os.path.sep)[-1].split('-')[0] for f in FILES0])
    FILES, SUBJECTS, PROTOCOLS, PROTOCOL_IDS, AGES = [], [], [], [], []

    for f in FILES0[:Nmax]:

        try:
            data = Data(f, metadata_only=True, verbose=False)

            if len(for_protocols)>0:

                # we look for specific protocols
                iProtocols, Protocols = [], []
                for protocol in for_protocols:
                    iP = np.flatnonzero(data.protocols==protocol)
                    if len(iP)==1:
                        iProtocols.append(iP[0])
                        Protocols.append(data.protocols[iP[0]])

                if len(Protocols)>0:
                    # if it has at least one protocol, we include it
                    FILES.append(f)
                    PROTOCOLS.append(Protocols)
                    PROTOCOL_IDS.append(iProtocols)
                    SUBJECTS.append(data.nwbfile.subject.subject_id)
                    AGES.append(data.age)

            else:

                # we include with all protocols
                FILES.append(f)
                PROTOCOLS.append(data.protocols)
                PROTOCOL_IDS.append(range(len(data.protocols)))
                SUBJECTS.append(data.nwbfile.subject.subject_id)
                AGES.append(data.age)

        except BaseException as be:
            SUBJECTS.append('N/A')
            if verbose:
                print(be)
                print('\n [!!] Pb with "%s" \n' % f)
        
    if verbose:
        print(' -> found n=%i datafiles (in %.1fs) ' % (len(FILES),
                                                        (time.time()-t0)))

    # sorted by filename

    if sorted_by=='filename':
        isorted = np.argsort(FILES)
    elif sorted_by=='subject':
        isorted = np.argsort(SUBJECTS)
    elif sorted_by=='date':
        isorted = np.argsort(DATES)
    elif sorted_by=='age':
        isorted = np.argsort(AGES)
    else:
        print(' "%s" no recognized , --> sorted by filename by default ! ' % sorted_by)
        isorted = np.argsort(FILES)

    return {'files':np.array(FILES)[isorted], 
            'dates':np.array(DATES)[isorted],
            'subjects':np.array(SUBJECTS)[isorted],
            'ages':np.array(AGES)[isorted],
            'protocol_ids':[PROTOCOL_IDS[i] for i in isorted],
            'protocols':[PROTOCOLS[i] for i in isorted]}


if __name__=='__main__':

    if '.nwb' in sys.argv[-1]:
        data = Data(sys.argv[-1], verbose=True)
        print(data.metadata)
    else:
        datafolder = sys.argv[-1]
        DATASET = \
            scan_folder_for_NWBfiles(datafolder)
        print(DATASET)<|MERGE_RESOLUTION|>--- conflicted
+++ resolved
@@ -1,757 +1,749 @@
-import time, ast, sys, pathlib, os
-import pynwb # NWB python API
-import numpy as np
-from scipy.interpolate import interp1d
-
-from physion.utils.files import get_files_with_extension
-from physion.visual_stim.build import build_stim
-from physion.analysis import tools
-from physion.imaging.Calcium import compute_dFoF,\
-        ROI_TO_NEUROPIL_INCLUSION_FACTOR, METHOD,\
-        T_SLIDING, PERCENTILE, NEUROPIL_CORRECTION_FACTOR, ROI_TO_NEUROPIL_INCLUSION_FACTOR_METRIC
-from physion.imaging.dcnv import oasis
-
-class Data:
-    
-    """
-    a basic class to read NWB
-    this class if thought to be the parent for specific applications
-    """
-    
-    def __init__(self, filename,
-                 with_tlim=True,
-                 metadata_only=False,
-                 with_visual_stim=False,
-                 verbose=False):
-
-        self.filename = filename.split(os.path.sep)[-1]
-        self.tlim, self.visual_stim, self.nwbfile = None, None, None
-        self.metadata, self.df_name = None, ''
-        
-        if verbose:
-            t0 = time.time()
-
-        if verbose:
-            print('starting reading [...]')
-        # try:
-        self.io = pynwb.NWBHDF5IO(filename, 'r')
-        self.nwbfile = self.io.read()
-
-        self.read_metadata()
-        if verbose:
-            print(' [ok] -> metadata')
-            print(self.metadata)
-
-        if with_tlim:
-            self.read_tlim()
-            if verbose:
-                print(' [ok] -> tlim:', self.tlim)
-
-        if not metadata_only:
-            self.read_data()
-        if verbose:
-            print(' [ok] -> data ')
-
-        if with_visual_stim:
-            self.init_visual_stim(verbose=verbose)
-            if verbose:
-                print(' [ok] -> visual stim')
-
-        if metadata_only:
-            self.close()
-            
-        # except BaseException as be:
-        #     print('-----------------------------------------')
-        #     print(be)
-        #     print('-----------------------------------------')
-        #     print(' [!!] Pb with datafile: "%s"' % filename)
-        #     print('-----------------------------------------')
-        #     print('')
-            
-        if verbose:
-            print('NWB-file reading time: %.1fms' % (1e3*(time.time()-t0)))
-
-
-    def read_metadata(self):
-        
-        self.df_name = self.nwbfile.session_start_time.strftime(\
-                                    "%Y/%m/%d -- %H:%M:%S")+\
-                        ' ---- '+self.nwbfile.experiment_description
-        
-        self.metadata = ast.literal_eval(\
-                self.nwbfile.session_description)
-
-        space = '        '
-        self.description = '\n - Subject: %s %s \n' % (space,
-                                        self.nwbfile.subject.subject_id)
-
-        if 'protocol' not in self.metadata.keys():
-            self.metadata['protocol'] = self.nwbfile.experiment_description
-
-        if self.metadata['protocol']=='None':
-            self.description += '\n - Spont. Act. (no visual stim.)\n'
-        else:
-            self.description += '\n - Visual-Stim: \n %s' % space
-
-
-        if self.nwbfile.protocol is not None:
-            self.metadata |= ast.literal_eval(self.nwbfile.protocol)
-
-        # deal with multi-protocols
-        if ('Presentation' in self.metadata) and\
-                (self.metadata['Presentation']=='multiprotocol'):
-            self.protocols, ii = [], 1
-            while ('Protocol-%i' % ii) in self.metadata:
-                self.protocols.append(self.metadata['Protocol-%i' % ii].split('/')[-1].replace('.json','').replace('-many',''))
-                # self.description += '- %s \n' % self.protocols[ii-1]
-                self.description += '%s / ' % self.protocols[ii-1]
-                ii+=1
-                if ii%3==1:
-                    self.description += '\n %s' % space
-        else:
-            self.protocols = [self.metadata['protocol']]
-            if self.metadata['protocol']!='None':
-                self.description += '- %s \n' % self.metadata['protocol']
-
- 
-        self.protocols = np.array(self.protocols, dtype=str)
-        self.metadata['protocols'] = self.protocols
-
-        if 'time_start_realigned' in self.nwbfile.stimulus.keys():
-            self.description += '\n        =>  completed N=%i/%i episodes  \n' %(self.nwbfile.stimulus['time_start_realigned'].data.shape[0],
-                                                               self.nwbfile.stimulus['time_start'].data.shape[0])
-                
-        self.description += '\n - Intervention: %s %s\n' % (space, self.metadata['intervention'] if 'intervention' in self.metadata else 'None')
-
-        self.description += '\n - Notes: %s %s\n' % (space, self.nwbfile.notes)
-
-        if hasattr(self.nwbfile.subject, 'age') and self.nwbfile.subject.age!=None:
-            self.age = int(str(self.nwbfile.subject.age).replace('P','').replace('D',''))
-        else:
-            self.age = -1
-
-        # FIND A BETTER WAY TO DESCRIBE
-        # if self.metadata['protocol']!='multiprotocols':
-        #     self.keys = []
-        #     for key in self.nwbfile.stimulus.keys():
-        #         if key not in ['index', 'time_start', 'time_start_realigned',
-        #                        'time_stop', 'time_stop_realigned', 'visual-stimuli', 'frame_run_type']:
-        #             if len(np.unique(self.nwbfile.stimulus[key].data[:]))>1:
-        #                 s = '-*  N-%s = %i' % (key,len(np.unique(self.nwbfile.stimulus[key].data[:])))
-        #                 self.description += s+(35-len(s))*' '+'[%.1f, %.1f]\n' % (np.min(self.nwbfile.stimulus[key].data[:]),
-        #                                                                         np.max(self.nwbfile.stimulus[key].data[:]))
-        #                 self.keys.append(key)
-        #             else:
-        #                 self.description += '- %s=%.1f\n' % (key, np.unique(self.nwbfile.stimulus[key].data[:]))
-                    
-        
-    def read_tlim(self):
-        
-        self.tlim, safety_counter = None, 0
-        
-        while (self.tlim is None) and (safety_counter<10):
-            for key in self.nwbfile.acquisition:
-                try:
-                    self.tlim = [self.nwbfile.acquisition[key].starting_time,
-                                 self.nwbfile.acquisition[key].starting_time+\
-                                 (self.nwbfile.acquisition[key].data.shape[0]-1)/self.nwbfile.acquisition[key].rate]
-                except BaseException as be:
-                    safety_counter += 1
-
-        if self.tlim is None:
-            self.tlim = [0, 60*60] # 1h by default (~ upper limit) 
-
-
-    def read_data(self):
-
-        # ophys data
-        if 'ophys' in self.nwbfile.processing:
-            self.read_and_format_ophys_data()
-        else:
-            for key in ['Segmentation', 'Fluorescence', 'redcell', 'plane',
-                        'valid_roiIndices', 'neuropil']:
-                setattr(self, key, None)
-                
-        if 'Pupil' in self.nwbfile.processing:
-            self.read_pupil()
-            
-        if 'FaceMotion' in self.nwbfile.processing:
-            self.read_facemotion()
-            
-
-    #########################################################
-    #       CALCIUM IMAGING DATA (from suite2p output)      #
-    #########################################################
-    
-    def initialize_ROIs(self, 
-                        valid_roiIndices=None):
-
-        """
-        we read the table properties of the suite2p Segmentation
-
-        we always restart from the original ROIs and only after we apply
-                the valid_roiIndices filter
-        """
-
-        self.original_nROIs = self.Segmentation.columns[0].data.shape[0]
-
-        # initialize rois properties to default values
-        planeID = np.zeros(self.original_nROIs, dtype=int)
-        redcell = np.zeros(self.original_nROIs, dtype=bool) 
-
-        # looping over the table properties (0,1 -> rois locs)
-        #      for the ROIS to overwrite the defaults:
-        for i in range(2, len(self.Segmentation.columns)):
-            if self.Segmentation.columns[i].name=='plane':
-                planeID = self.Segmentation.columns[i].data[:].astype(int)
-            if self.Segmentation.columns[i].name=='redcell':
-                redcell = self.Segmentation.columns[i].data[:,0].astype(bool)
-
-        # now we apply the filter if needed:
-
-        if valid_roiIndices is None:
-            self.valid_roiIndices = np.arange(self.original_nROIs)
-        else:
-            self.valid_roiIndices = valid_roiIndices
-
-        self.nROIs = len(self.valid_roiIndices)
-        self.planeID = planeID[self.valid_roiIndices]
-        self.redcell= redcell[self.valid_roiIndices]
-            
-
-
-    def read_and_format_ophys_data(self):
-       
-        self.TSeries_folder = self.nwbfile.acquisition[\
-                'CaImaging-TimeSeries'].comments.split('**')[-1]
-
-        ### ROI activity ###
-        self.Fluorescence = \
-                getattr(\
-                    getattr(self.nwbfile.processing['ophys'],
-                        'data_interfaces')['Fluorescence'],
-                            'roi_response_series')['Fluorescence']
-        self.Neuropil = \
-                getattr(\
-                    getattr(self.nwbfile.processing['ophys'],
-                        'data_interfaces')['Neuropil'],
-                            'roi_response_series')['Neuropil']
-        self.CaImaging_dt = (self.Neuropil.timestamps[1]-\
-                                    self.Neuropil.timestamps[0])
-
-        ### ROI properties ###
-        self.Segmentation = \
-                getattr(\
-                    getattr(self.nwbfile.processing['ophys'],
-                        'data_interfaces')['ImageSegmentation'],
-                            'plane_segmentations')['PlaneSegmentation']
-        self.pixel_masks_index = self.Segmentation.columns[0].data[:]
-        self.pixel_masks = self.Segmentation.columns[1].data[:]
-
-        self.initialize_ROIs()
-                
-        
-    ######################
-    #    LOCOMOTION
-    ######################
-    def build_running_speed(self,
-                            specific_time_sampling=None,
-                            interpolation='linear',
-                            verbose=False):
-        """
-        build distance from mean (x,y) position of pupil
-        """
-        if 'Running-Speed' in self.nwbfile.acquisition:
-
-            self.running_speed = self.nwbfile.acquisition['Running-Speed'].data[:,0]
-            self.t_running_speed = self.nwbfile.acquisition['Running-Speed'].starting_time+\
-                np.arange(self.nwbfile.acquisition['Running-Speed'].num_samples)\
-                                        /self.nwbfile.acquisition['Running-Speed'].rate
-
-            if specific_time_sampling is not None:
-                return tools.resample(self.t_running_speed, 
-                                      self.running_speed, 
-                                      specific_time_sampling, 
-                                      interpolation=interpolation,
-                                      verbose=verbose)
-        else:
-            return None
-
-    
-    ######################
-    #       PUPIL 
-    ######################        
-
-    def read_pupil(self):
-
-        pd = str(self.nwbfile.processing['Pupil'].description)
-
-        # extract pupil scale
-        if len(pd.split('pix_to_mm='))>1:
-            self.FaceCamera_mm_to_pix = int(1./float(pd.split('pix_to_mm=')[-1]))
-        else:
-            self.FaceCamera_mm_to_pix = 1
-
-        # extract pupil ROI
-        try:
-            self.pupil_ROI = {}
-            for key, val in zip(\
-                ['xmin','xmax','ymin','ymax'],
-                pd.split('pupil ROI: (xmin,xmax,ymin,ymax)=(')[1].split(')')[0].split(',')):
-                self.pupil_ROI[key] = int(val)
-        except BaseException as be:
-            self.pupil_ROI = None
-
-
-    def build_pupil_diameter(self,
-                             specific_time_sampling=None,
-                             interpolation='linear',
-                             verbose=False):
-        """
-        build pupil diameter trace, i.e. twice the maximum of the ellipse radius at each time point
-        """
-        if 'Pupil' in self.nwbfile.processing:
-
-            self.t_pupil = self.nwbfile.processing['Pupil'].data_interfaces['cx'].timestamps
-            self.pupil_diameter =  2*np.max([self.nwbfile.processing['Pupil'].data_interfaces['sx'].data[:,0],
-                                             self.nwbfile.processing['Pupil'].data_interfaces['sy'].data[:,0]], axis=0)
-
-            if specific_time_sampling is not None:
-                return tools.resample(self.t_pupil, self.pupil_diameter,
-                                      specific_time_sampling, 
-                                      interpolation=interpolation, 
-                                      verbose=verbose)
-
-        else:
-            return None
-
-
-    def build_gaze_movement(self,
-                            specific_time_sampling=None,
-                            interpolation='linear',
-                            verbose=False):
-        """
-        build distance from mean (x,y) position of pupil
-        """
-
-        if 'Pupil' in self.nwbfile.processing:
-
-            self.t_pupil = self.nwbfile.processing['Pupil'].data_interfaces['cx'].timestamps
-            cx = self.nwbfile.processing['Pupil'].data_interfaces['cx'].data[:,0]
-            cy = self.nwbfile.processing['Pupil'].data_interfaces['cy'].data[:,0]
-            self.gaze_movement = np.sqrt((cx-np.mean(cx))**2+(cy-np.mean(cy))**2)
-
-            if specific_time_sampling is not None:
-                return tools.resample(self.t_pupil, self.gaze_movement, 
-                                      specific_time_sampling, 
-                                      interpolation=interpolation, 
-                                      verbose=verbose)
-
-        else:
-            return None
-        
-
-    #########################
-    #       FACEMOTION  
-    #########################      
-    
-    def read_facemotion(self):
-        
-<<<<<<< HEAD
-        try:
-            fd = str(self.nwbfile.processing['FaceMotion'].description)
-            self.FaceMotion_ROI = [int(i) for i in fd.split('y0,dy)=(')[1].split(')')[0].split(',')]
-        except BaseException as be:
-            self.FaceMotion_ROI = None
-
-=======
-        fd = str(self.nwbfile.processing['FaceMotion'].description)
-        try :
-            self.FaceMotion_ROI = [int(i) for i in fd.split('y0,dy)=(')[1].split(')')[0].split(',')]
-        except:
-            self.FaceMotion_ROI = [0, 0, 0, 0]
->>>>>>> ef2cddd7
-
-    def build_facemotion(self,
-                         specific_time_sampling=None,
-                         interpolation='linear',
-                         verbose=False):
-        """
-        build facemotion
-        """
-
-        if 'FaceMotion' in self.nwbfile.processing:
-
-            self.t_facemotion = self.nwbfile.processing['FaceMotion'].data_interfaces['face-motion'].timestamps
-            self.facemotion =  self.nwbfile.processing['FaceMotion'].data_interfaces['face-motion'].data[:,0]
-
-            if specific_time_sampling is not None:
-                return tools.resample(self.t_facemotion, self.facemotion, 
-                                      specific_time_sampling, 
-                                      interpolation=interpolation, 
-                                      verbose=verbose)
-
-        else:
-            return None
-
-    #############################
-    #       Calcium Imaging     #
-    #############################
-
-        
-    def build_dFoF(self,
-                   roiIndex=None, roiIndices='all',
-                   roi_to_neuropil_fluo_inclusion_factor=\
-                           ROI_TO_NEUROPIL_INCLUSION_FACTOR,
-                   neuropil_correction_factor=\
-                           NEUROPIL_CORRECTION_FACTOR,
-                   method_for_F0=METHOD,
-                   percentile=PERCENTILE,
-                   sliding_window=T_SLIDING,
-                   with_correctedFluo_and_F0=False,
-                   specific_time_sampling=None,
-                   smoothing=None,
-                   interpolation='linear',
-                   with_computed_neuropil_fact=False,
-                   roi_to_neuropil_fluo_inclusion_factor_metric=\
-                    ROI_TO_NEUROPIL_INCLUSION_FACTOR_METRIC,
-                   verbose=True):
-        """
-        creates self.dFoF, self.t_dFoF
-
-        [!!] we always rebuild the rawFluo and neuropil 
-                to remove the potential valid_roiIndices previous filters
-        """
-
-        self.build_rawFluo(specific_time_sampling=specific_time_sampling,
-                           interpolation=interpolation,
-                           verbose=verbose)
-        self.build_neuropil(specific_time_sampling=specific_time_sampling,
-                            interpolation=interpolation,
-                            verbose=verbose)
-        self.t_dFoF = self.t_rawFluo
-
-        return compute_dFoF(self,
-                            roi_to_neuropil_fluo_inclusion_factor=\
-                                    roi_to_neuropil_fluo_inclusion_factor,
-                            neuropil_correction_factor=\
-                                    neuropil_correction_factor,
-                            method_for_F0=method_for_F0,
-                            percentile=percentile,
-                            sliding_window=sliding_window,
-                            with_correctedFluo_and_F0=\
-                                    with_correctedFluo_and_F0,
-                            smoothing=smoothing,
-                            with_computed_neuropil_fact=with_computed_neuropil_fact,
-                            roi_to_neuropil_fluo_inclusion_factor_metric=\
-                                    roi_to_neuropil_fluo_inclusion_factor_metric,
-                            verbose=verbose)
-        
-
-
-    def build_Zscore_dFoF(self, verbose=True):
-        """
-        [!!] do not deal with specific time sampling [!!] 
-        """
-        if not hasattr(self, 'dFoF'):
-            self.build_dFoF(verbose=verbose)
-        setattr(self, 'Zscore_dFoF', (self.dFoF-self.dFoF.mean(axis=0).reshape(1, self.dFoF.shape[1]))/self.dFoF.std(axis=0).reshape(1, self.dFoF.shape[1]))
-
-    def build_Deconvolved(self, Tau=1.3):
-        if not hasattr(self, 'dFoF'):
-            print('\n deconvolution not possible \n --> need to build_dFoF(**options) first !! ')
-        else:
-            setattr(self, 'Deconvolved',
-                    oasis(self.dFoF, 
-                          self.dFoF.shape[0], # batch size
-                              Tau, 1./self.CaImaging_dt))
-
-
-    def build_neuropil(self,
-                       specific_time_sampling=None,
-                       interpolation='linear',
-                       verbose=True):
-        """
-        we build the neuropil matrix in the form (nROIs, time_samples)
-            we need to deal with the fact that matrix orientation 
-            was changed because of pynwb complains
-
-        [!!] always built for all ROIs [!!]
-                (the valid_roiIndices filter will be applied in build_dFoF)
-        """
-        if not hasattr(self, 't_neuropil'):
-            self.t_neuropil = self.Neuropil.timestamps[:]
-
-        if len(self.t_neuropil)==self.Neuropil.data.shape[1]:
-            self.neuropil = np.array(self.Neuropil.data)[:,:]
-        else:
-            # data badly oriented --> transpose in that case
-            self.neuropil = np.array(self.Neuropil.data).T
-
-        if specific_time_sampling is not None:
-            # we first interpolate and resample the data
-            self.neuropil2 = np.zeros((self.nROIs, len(specific_time_sampling)))
-            for i in range(self.nROIs):
-                self.neuropil2[i,:] = tools.resample(self.t_neuropil,
-                                               self.neuropil[i,:],
-                                               specific_time_sampling,
-                                               interpolation=interpolation,
-                                               verbose=verbose)
-            self.neuropil = self.neuropil2
-            # then we update the timestamps
-            self.t_neuropil = specific_time_sampling
-
-    def build_rawFluo(self,
-                      roiIndex=None, roiIndices='all',
-                      specific_time_sampling=None,
-                      interpolation='linear',
-                      verbose=True):
-        """
-        same than above for neuropil
-
-        [!!] always built for all ROIs [!!]
-                (the valid_roiIndices filter will be applied in build_dFoF)
-        """
-        if not hasattr(self, 't_rawFluo'):
-            self.t_rawFluo = self.Fluorescence.timestamps[:]
-
-        if len(self.t_rawFluo)==self.Fluorescence.data.shape[1]:
-            self.rawFluo = np.array(self.Fluorescence.data)
-        else:
-            # data badly oriented --> transpose in that case
-            self.rawFluo = np.array(self.Fluorescence.data).T
-
-        if specific_time_sampling is not None:
-            # we first interpolate and resample the data
-            self.rawFluo2 = np.zeros((self.nROIs, len(specific_time_sampling)))
-            for i in range(self.nROIs):
-                self.rawFluo2[i,:] = tools.resample(self.t_rawFluo,
-                                               self.rawFluo[i,:],
-                                               specific_time_sampling,
-                                               interpolation=interpolation,
-                                               verbose=verbose)
-            self.rawFluo = self.rawFluo2
-            # then we update the timestamps
-            self.t_rawFluo= specific_time_sampling
-
-
-    ################################################
-    #       episodes and visual stim protocols     #
-    ################################################
-    
-    def init_visual_stim(self, 
-                         verbose=True, 
-                         degree=False):
-        """
-        ability to force degrees when re-initializing from data
-                            (for plots in degrees)
-        """
-        self.metadata['verbose'] = verbose
-        if degree:
-            self.metadata['units'] = 'deg'
-        # import pprint
-        # pprint.pprint(self.metadata)
-
-        # build an initial visual_stim 
-        self.visual_stim = build_stim(self.metadata)
-        # then force to what was really shown (NWB file)
-        for i in range(self.nwbfile.stimulus['time_start_realigned'].num_samples):
-            for key in self.visual_stim.experiment:
-                if key in self.nwbfile.stimulus:
-                    self.visual_stim.experiment[key][i]=\
-                        self.nwbfile.stimulus[key].data[i,0]
-
-        
-    def get_protocol_id(self, protocol_name):
-        cond = np.argwhere(self.protocols==protocol_name).flatten()
-        if len(cond)==1:
-            return cond[0]
-        else:
-            print(' [!!] protocol "%s" not found in data with protocols:' % protocol_name)
-            print(self.protocols)
-            return None
-
-    
-    def get_protocol_cond(self, protocol_id, protocol_name=None):
-        """
-        ## a recording can have multiple protocols inside
-        -> find the condition of a given protocol ID
-
-        'None' to have them all 
-        """
-
-        if (protocol_name is not None) and (('protocol_id' in self.nwbfile.stimulus) and\
-                (len(np.unique(self.nwbfile.stimulus['protocol_id'].data[:,0]))>1)):
-            protocol_id = self.get_protocol_id(protocol_name)
-            Pcond = (self.nwbfile.stimulus['protocol_id'].data[:,0]==protocol_id)
-
-        elif (protocol_id is not None) and (('protocol_id' in self.nwbfile.stimulus) and\
-                (len(np.unique(self.nwbfile.stimulus['protocol_id'].data[:,0]))>1)):
-            Pcond = (self.nwbfile.stimulus['protocol_id'].data[:,0]==protocol_id)
-
-        else:
-            # print('no protocol ID')
-            Pcond = np.ones(self.nwbfile.stimulus['time_start'].data.shape[0], dtype=bool)
-             
-        # limiting to available episodes
-        Pcond[np.arange(len(Pcond))>=self.nwbfile.stimulus['time_start_realigned'].num_samples] = False
-
-        return Pcond
-        
-    
-    def get_stimulus_conditions(self, X, K, protocol_id):
-        """
-        find the episodes where the keys "K" have the values "X"
-        """
-        Pcond = self.get_protocol_cond(protocol_id)
-        
-        if len(K)>0:
-            CONDS = []
-            XK = np.meshgrid(*X)
-            for i in range(len(XK[0].flatten())): # looping over joint conditions
-                cond = np.ones(np.sum(Pcond), dtype=bool)
-                for k, xk in zip(K, XK):
-                    cond = cond & (self.nwbfile.stimulus[k].data[Pcond,0]==xk.flatten()[i])
-                CONDS.append(cond)
-            return CONDS
-        else:
-            return [np.ones(np.sum(Pcond), dtype=bool)]
-
-
-    def find_episode_from_time(self, time):
-        """
-        returns episode number
-                -1 if prestim, interstim, or poststim
-        """
-        if 'time_start_realigned' in self.nwbfile.stimulus:
-            start_key, stop_key = 'time_start_realigned', 'time_stop_realigned'
-        else:
-            start_key, stop_key = 'time_start', 'time_stop'
-
-        cond = (time>=self.nwbfile.stimulus[start_key].data[:,0]) & (time<=self.nwbfile.stimulus[stop_key].data[:,0])
-
-        if np.sum(cond)>0:
-            return np.arange(self.nwbfile.stimulus[start_key].num_samples)[cond][0]
-        else:
-            return -1
-
-        
-    ###########################
-    #       other methods     #
-    ###########################
-    
-    def close(self):
-        self.io.close()
-        
-    def list_subquantities(self, quantity):
-        if quantity=='CaImaging':
-            return ['rawFluo', 'neuropil', 'dFoF', 'Deconvolved']
-        else:
-            return ['']
-            
-        
-def scan_folder_for_NWBfiles(folder, 
-                             for_protocol=None,
-                             for_protocols=[],
-                             sorted_by='filename',
-                             Nmax=1000000,
-                             exclude_intrinsic_imaging_files=True,
-                             verbose=True):
-    """
-    scan folders for protocols and returns a list of datafiles
-
-    by default: excludes the intrinsic imaging files
-    """
-    if verbose:
-        print('inspecting the folder "%s" [...]' % folder)
-        t0 = time.time()
-
-    if (for_protocol is not None) and (len(for_protocols)==0):
-        for_protocols = [for_protocol]
-
-    FILES0 = get_files_with_extension(folder,
-                    extension='.nwb', recursive=True)
-    
-    if exclude_intrinsic_imaging_files:
-        FILES0 = [f for f in FILES0 if (('left-' not in f) and\
-                                      ('down-' not in f) and\
-                                      ('right-' not in f) and\
-                                      ('up-' not in f))]
-
-    DATES = np.array([f.split(os.path.sep)[-1].split('-')[0] for f in FILES0])
-    FILES, SUBJECTS, PROTOCOLS, PROTOCOL_IDS, AGES = [], [], [], [], []
-
-    for f in FILES0[:Nmax]:
-
-        try:
-            data = Data(f, metadata_only=True, verbose=False)
-
-            if len(for_protocols)>0:
-
-                # we look for specific protocols
-                iProtocols, Protocols = [], []
-                for protocol in for_protocols:
-                    iP = np.flatnonzero(data.protocols==protocol)
-                    if len(iP)==1:
-                        iProtocols.append(iP[0])
-                        Protocols.append(data.protocols[iP[0]])
-
-                if len(Protocols)>0:
-                    # if it has at least one protocol, we include it
-                    FILES.append(f)
-                    PROTOCOLS.append(Protocols)
-                    PROTOCOL_IDS.append(iProtocols)
-                    SUBJECTS.append(data.nwbfile.subject.subject_id)
-                    AGES.append(data.age)
-
-            else:
-
-                # we include with all protocols
-                FILES.append(f)
-                PROTOCOLS.append(data.protocols)
-                PROTOCOL_IDS.append(range(len(data.protocols)))
-                SUBJECTS.append(data.nwbfile.subject.subject_id)
-                AGES.append(data.age)
-
-        except BaseException as be:
-            SUBJECTS.append('N/A')
-            if verbose:
-                print(be)
-                print('\n [!!] Pb with "%s" \n' % f)
-        
-    if verbose:
-        print(' -> found n=%i datafiles (in %.1fs) ' % (len(FILES),
-                                                        (time.time()-t0)))
-
-    # sorted by filename
-
-    if sorted_by=='filename':
-        isorted = np.argsort(FILES)
-    elif sorted_by=='subject':
-        isorted = np.argsort(SUBJECTS)
-    elif sorted_by=='date':
-        isorted = np.argsort(DATES)
-    elif sorted_by=='age':
-        isorted = np.argsort(AGES)
-    else:
-        print(' "%s" no recognized , --> sorted by filename by default ! ' % sorted_by)
-        isorted = np.argsort(FILES)
-
-    return {'files':np.array(FILES)[isorted], 
-            'dates':np.array(DATES)[isorted],
-            'subjects':np.array(SUBJECTS)[isorted],
-            'ages':np.array(AGES)[isorted],
-            'protocol_ids':[PROTOCOL_IDS[i] for i in isorted],
-            'protocols':[PROTOCOLS[i] for i in isorted]}
-
-
-if __name__=='__main__':
-
-    if '.nwb' in sys.argv[-1]:
-        data = Data(sys.argv[-1], verbose=True)
-        print(data.metadata)
-    else:
-        datafolder = sys.argv[-1]
-        DATASET = \
-            scan_folder_for_NWBfiles(datafolder)
+import time, ast, sys, pathlib, os
+import pynwb # NWB python API
+import numpy as np
+from scipy.interpolate import interp1d
+
+from physion.utils.files import get_files_with_extension
+from physion.visual_stim.build import build_stim
+from physion.analysis import tools
+from physion.imaging.Calcium import compute_dFoF,\
+        ROI_TO_NEUROPIL_INCLUSION_FACTOR, METHOD,\
+        T_SLIDING, PERCENTILE, NEUROPIL_CORRECTION_FACTOR, ROI_TO_NEUROPIL_INCLUSION_FACTOR_METRIC
+from physion.imaging.dcnv import oasis
+
+class Data:
+    
+    """
+    a basic class to read NWB
+    this class if thought to be the parent for specific applications
+    """
+    
+    def __init__(self, filename,
+                 with_tlim=True,
+                 metadata_only=False,
+                 with_visual_stim=False,
+                 verbose=False):
+
+        self.filename = filename.split(os.path.sep)[-1]
+        self.tlim, self.visual_stim, self.nwbfile = None, None, None
+        self.metadata, self.df_name = None, ''
+        
+        if verbose:
+            t0 = time.time()
+
+        if verbose:
+            print('starting reading [...]')
+        # try:
+        self.io = pynwb.NWBHDF5IO(filename, 'r')
+        self.nwbfile = self.io.read()
+
+        self.read_metadata()
+        if verbose:
+            print(' [ok] -> metadata')
+            print(self.metadata)
+
+        if with_tlim:
+            self.read_tlim()
+            if verbose:
+                print(' [ok] -> tlim:', self.tlim)
+
+        if not metadata_only:
+            self.read_data()
+        if verbose:
+            print(' [ok] -> data ')
+
+        if with_visual_stim:
+            self.init_visual_stim(verbose=verbose)
+            if verbose:
+                print(' [ok] -> visual stim')
+
+        if metadata_only:
+            self.close()
+            
+        # except BaseException as be:
+        #     print('-----------------------------------------')
+        #     print(be)
+        #     print('-----------------------------------------')
+        #     print(' [!!] Pb with datafile: "%s"' % filename)
+        #     print('-----------------------------------------')
+        #     print('')
+            
+        if verbose:
+            print('NWB-file reading time: %.1fms' % (1e3*(time.time()-t0)))
+
+
+    def read_metadata(self):
+        
+        self.df_name = self.nwbfile.session_start_time.strftime(\
+                                    "%Y/%m/%d -- %H:%M:%S")+\
+                        ' ---- '+self.nwbfile.experiment_description
+        
+        self.metadata = ast.literal_eval(\
+                self.nwbfile.session_description)
+
+        space = '        '
+        self.description = '\n - Subject: %s %s \n' % (space,
+                                        self.nwbfile.subject.subject_id)
+
+        if 'protocol' not in self.metadata.keys():
+            self.metadata['protocol'] = self.nwbfile.experiment_description
+
+        if self.metadata['protocol']=='None':
+            self.description += '\n - Spont. Act. (no visual stim.)\n'
+        else:
+            self.description += '\n - Visual-Stim: \n %s' % space
+
+
+        if self.nwbfile.protocol is not None:
+            self.metadata |= ast.literal_eval(self.nwbfile.protocol)
+
+        # deal with multi-protocols
+        if ('Presentation' in self.metadata) and\
+                (self.metadata['Presentation']=='multiprotocol'):
+            self.protocols, ii = [], 1
+            while ('Protocol-%i' % ii) in self.metadata:
+                self.protocols.append(self.metadata['Protocol-%i' % ii].split('/')[-1].replace('.json','').replace('-many',''))
+                # self.description += '- %s \n' % self.protocols[ii-1]
+                self.description += '%s / ' % self.protocols[ii-1]
+                ii+=1
+                if ii%3==1:
+                    self.description += '\n %s' % space
+        else:
+            self.protocols = [self.metadata['protocol']]
+            if self.metadata['protocol']!='None':
+                self.description += '- %s \n' % self.metadata['protocol']
+
+ 
+        self.protocols = np.array(self.protocols, dtype=str)
+        self.metadata['protocols'] = self.protocols
+
+        if 'time_start_realigned' in self.nwbfile.stimulus.keys():
+            self.description += '\n        =>  completed N=%i/%i episodes  \n' %(self.nwbfile.stimulus['time_start_realigned'].data.shape[0],
+                                                               self.nwbfile.stimulus['time_start'].data.shape[0])
+                
+        self.description += '\n - Intervention: %s %s\n' % (space, self.metadata['intervention'] if 'intervention' in self.metadata else 'None')
+
+        self.description += '\n - Notes: %s %s\n' % (space, self.nwbfile.notes)
+
+        if hasattr(self.nwbfile.subject, 'age') and self.nwbfile.subject.age!=None:
+            self.age = int(str(self.nwbfile.subject.age).replace('P','').replace('D',''))
+        else:
+            self.age = -1
+
+        # FIND A BETTER WAY TO DESCRIBE
+        # if self.metadata['protocol']!='multiprotocols':
+        #     self.keys = []
+        #     for key in self.nwbfile.stimulus.keys():
+        #         if key not in ['index', 'time_start', 'time_start_realigned',
+        #                        'time_stop', 'time_stop_realigned', 'visual-stimuli', 'frame_run_type']:
+        #             if len(np.unique(self.nwbfile.stimulus[key].data[:]))>1:
+        #                 s = '-*  N-%s = %i' % (key,len(np.unique(self.nwbfile.stimulus[key].data[:])))
+        #                 self.description += s+(35-len(s))*' '+'[%.1f, %.1f]\n' % (np.min(self.nwbfile.stimulus[key].data[:]),
+        #                                                                         np.max(self.nwbfile.stimulus[key].data[:]))
+        #                 self.keys.append(key)
+        #             else:
+        #                 self.description += '- %s=%.1f\n' % (key, np.unique(self.nwbfile.stimulus[key].data[:]))
+                    
+        
+    def read_tlim(self):
+        
+        self.tlim, safety_counter = None, 0
+        
+        while (self.tlim is None) and (safety_counter<10):
+            for key in self.nwbfile.acquisition:
+                try:
+                    self.tlim = [self.nwbfile.acquisition[key].starting_time,
+                                 self.nwbfile.acquisition[key].starting_time+\
+                                 (self.nwbfile.acquisition[key].data.shape[0]-1)/self.nwbfile.acquisition[key].rate]
+                except BaseException as be:
+                    safety_counter += 1
+
+        if self.tlim is None:
+            self.tlim = [0, 60*60] # 1h by default (~ upper limit) 
+
+
+    def read_data(self):
+
+        # ophys data
+        if 'ophys' in self.nwbfile.processing:
+            self.read_and_format_ophys_data()
+        else:
+            for key in ['Segmentation', 'Fluorescence', 'redcell', 'plane',
+                        'valid_roiIndices', 'neuropil']:
+                setattr(self, key, None)
+                
+        if 'Pupil' in self.nwbfile.processing:
+            self.read_pupil()
+            
+        if 'FaceMotion' in self.nwbfile.processing:
+            self.read_facemotion()
+            
+
+    #########################################################
+    #       CALCIUM IMAGING DATA (from suite2p output)      #
+    #########################################################
+    
+    def initialize_ROIs(self, 
+                        valid_roiIndices=None):
+
+        """
+        we read the table properties of the suite2p Segmentation
+
+        we always restart from the original ROIs and only after we apply
+                the valid_roiIndices filter
+        """
+
+        self.original_nROIs = self.Segmentation.columns[0].data.shape[0]
+
+        # initialize rois properties to default values
+        planeID = np.zeros(self.original_nROIs, dtype=int)
+        redcell = np.zeros(self.original_nROIs, dtype=bool) 
+
+        # looping over the table properties (0,1 -> rois locs)
+        #      for the ROIS to overwrite the defaults:
+        for i in range(2, len(self.Segmentation.columns)):
+            if self.Segmentation.columns[i].name=='plane':
+                planeID = self.Segmentation.columns[i].data[:].astype(int)
+            if self.Segmentation.columns[i].name=='redcell':
+                redcell = self.Segmentation.columns[i].data[:,0].astype(bool)
+
+        # now we apply the filter if needed:
+
+        if valid_roiIndices is None:
+            self.valid_roiIndices = np.arange(self.original_nROIs)
+        else:
+            self.valid_roiIndices = valid_roiIndices
+
+        self.nROIs = len(self.valid_roiIndices)
+        self.planeID = planeID[self.valid_roiIndices]
+        self.redcell= redcell[self.valid_roiIndices]
+            
+
+
+    def read_and_format_ophys_data(self):
+       
+        self.TSeries_folder = self.nwbfile.acquisition[\
+                'CaImaging-TimeSeries'].comments.split('**')[-1]
+
+        ### ROI activity ###
+        self.Fluorescence = \
+                getattr(\
+                    getattr(self.nwbfile.processing['ophys'],
+                        'data_interfaces')['Fluorescence'],
+                            'roi_response_series')['Fluorescence']
+        self.Neuropil = \
+                getattr(\
+                    getattr(self.nwbfile.processing['ophys'],
+                        'data_interfaces')['Neuropil'],
+                            'roi_response_series')['Neuropil']
+        self.CaImaging_dt = (self.Neuropil.timestamps[1]-\
+                                    self.Neuropil.timestamps[0])
+
+        ### ROI properties ###
+        self.Segmentation = \
+                getattr(\
+                    getattr(self.nwbfile.processing['ophys'],
+                        'data_interfaces')['ImageSegmentation'],
+                            'plane_segmentations')['PlaneSegmentation']
+        self.pixel_masks_index = self.Segmentation.columns[0].data[:]
+        self.pixel_masks = self.Segmentation.columns[1].data[:]
+
+        self.initialize_ROIs()
+                
+        
+    ######################
+    #    LOCOMOTION
+    ######################
+    def build_running_speed(self,
+                            specific_time_sampling=None,
+                            interpolation='linear',
+                            verbose=False):
+        """
+        build distance from mean (x,y) position of pupil
+        """
+        if 'Running-Speed' in self.nwbfile.acquisition:
+
+            self.running_speed = self.nwbfile.acquisition['Running-Speed'].data[:,0]
+            self.t_running_speed = self.nwbfile.acquisition['Running-Speed'].starting_time+\
+                np.arange(self.nwbfile.acquisition['Running-Speed'].num_samples)\
+                                        /self.nwbfile.acquisition['Running-Speed'].rate
+
+            if specific_time_sampling is not None:
+                return tools.resample(self.t_running_speed, 
+                                      self.running_speed, 
+                                      specific_time_sampling, 
+                                      interpolation=interpolation,
+                                      verbose=verbose)
+        else:
+            return None
+
+    
+    ######################
+    #       PUPIL 
+    ######################        
+
+    def read_pupil(self):
+
+        pd = str(self.nwbfile.processing['Pupil'].description)
+
+        # extract pupil scale
+        if len(pd.split('pix_to_mm='))>1:
+            self.FaceCamera_mm_to_pix = int(1./float(pd.split('pix_to_mm=')[-1]))
+        else:
+            self.FaceCamera_mm_to_pix = 1
+
+        # extract pupil ROI
+        try:
+            self.pupil_ROI = {}
+            for key, val in zip(\
+                ['xmin','xmax','ymin','ymax'],
+                pd.split('pupil ROI: (xmin,xmax,ymin,ymax)=(')[1].split(')')[0].split(',')):
+                self.pupil_ROI[key] = int(val)
+        except BaseException as be:
+            self.pupil_ROI = None
+
+
+    def build_pupil_diameter(self,
+                             specific_time_sampling=None,
+                             interpolation='linear',
+                             verbose=False):
+        """
+        build pupil diameter trace, i.e. twice the maximum of the ellipse radius at each time point
+        """
+        if 'Pupil' in self.nwbfile.processing:
+
+            self.t_pupil = self.nwbfile.processing['Pupil'].data_interfaces['cx'].timestamps
+            self.pupil_diameter =  2*np.max([self.nwbfile.processing['Pupil'].data_interfaces['sx'].data[:,0],
+                                             self.nwbfile.processing['Pupil'].data_interfaces['sy'].data[:,0]], axis=0)
+
+            if specific_time_sampling is not None:
+                return tools.resample(self.t_pupil, self.pupil_diameter,
+                                      specific_time_sampling, 
+                                      interpolation=interpolation, 
+                                      verbose=verbose)
+
+        else:
+            return None
+
+
+    def build_gaze_movement(self,
+                            specific_time_sampling=None,
+                            interpolation='linear',
+                            verbose=False):
+        """
+        build distance from mean (x,y) position of pupil
+        """
+
+        if 'Pupil' in self.nwbfile.processing:
+
+            self.t_pupil = self.nwbfile.processing['Pupil'].data_interfaces['cx'].timestamps
+            cx = self.nwbfile.processing['Pupil'].data_interfaces['cx'].data[:,0]
+            cy = self.nwbfile.processing['Pupil'].data_interfaces['cy'].data[:,0]
+            self.gaze_movement = np.sqrt((cx-np.mean(cx))**2+(cy-np.mean(cy))**2)
+
+            if specific_time_sampling is not None:
+                return tools.resample(self.t_pupil, self.gaze_movement, 
+                                      specific_time_sampling, 
+                                      interpolation=interpolation, 
+                                      verbose=verbose)
+
+        else:
+            return None
+        
+
+    #########################
+    #       FACEMOTION  
+    #########################      
+    
+    def read_facemotion(self):
+        
+        try:
+            fd = str(self.nwbfile.processing['FaceMotion'].description)
+            self.FaceMotion_ROI = [int(i) for i in fd.split('y0,dy)=(')[1].split(')')[0].split(',')]
+        except BaseException as be:
+            self.FaceMotion_ROI = None
+
+
+    def build_facemotion(self,
+                         specific_time_sampling=None,
+                         interpolation='linear',
+                         verbose=False):
+        """
+        build facemotion
+        """
+
+        if 'FaceMotion' in self.nwbfile.processing:
+
+            self.t_facemotion = self.nwbfile.processing['FaceMotion'].data_interfaces['face-motion'].timestamps
+            self.facemotion =  self.nwbfile.processing['FaceMotion'].data_interfaces['face-motion'].data[:,0]
+
+            if specific_time_sampling is not None:
+                return tools.resample(self.t_facemotion, self.facemotion, 
+                                      specific_time_sampling, 
+                                      interpolation=interpolation, 
+                                      verbose=verbose)
+
+        else:
+            return None
+
+    #############################
+    #       Calcium Imaging     #
+    #############################
+
+        
+    def build_dFoF(self,
+                   roiIndex=None, roiIndices='all',
+                   roi_to_neuropil_fluo_inclusion_factor=\
+                           ROI_TO_NEUROPIL_INCLUSION_FACTOR,
+                   neuropil_correction_factor=\
+                           NEUROPIL_CORRECTION_FACTOR,
+                   method_for_F0=METHOD,
+                   percentile=PERCENTILE,
+                   sliding_window=T_SLIDING,
+                   with_correctedFluo_and_F0=False,
+                   specific_time_sampling=None,
+                   smoothing=None,
+                   interpolation='linear',
+                   with_computed_neuropil_fact=False,
+                   roi_to_neuropil_fluo_inclusion_factor_metric=\
+                    ROI_TO_NEUROPIL_INCLUSION_FACTOR_METRIC,
+                   verbose=True):
+        """
+        creates self.dFoF, self.t_dFoF
+
+        [!!] we always rebuild the rawFluo and neuropil 
+                to remove the potential valid_roiIndices previous filters
+        """
+
+        self.build_rawFluo(specific_time_sampling=specific_time_sampling,
+                           interpolation=interpolation,
+                           verbose=verbose)
+        self.build_neuropil(specific_time_sampling=specific_time_sampling,
+                            interpolation=interpolation,
+                            verbose=verbose)
+        self.t_dFoF = self.t_rawFluo
+
+        return compute_dFoF(self,
+                            roi_to_neuropil_fluo_inclusion_factor=\
+                                    roi_to_neuropil_fluo_inclusion_factor,
+                            neuropil_correction_factor=\
+                                    neuropil_correction_factor,
+                            method_for_F0=method_for_F0,
+                            percentile=percentile,
+                            sliding_window=sliding_window,
+                            with_correctedFluo_and_F0=\
+                                    with_correctedFluo_and_F0,
+                            smoothing=smoothing,
+                            with_computed_neuropil_fact=with_computed_neuropil_fact,
+                            roi_to_neuropil_fluo_inclusion_factor_metric=\
+                                    roi_to_neuropil_fluo_inclusion_factor_metric,
+                            verbose=verbose)
+        
+
+
+    def build_Zscore_dFoF(self, verbose=True):
+        """
+        [!!] do not deal with specific time sampling [!!] 
+        """
+        if not hasattr(self, 'dFoF'):
+            self.build_dFoF(verbose=verbose)
+        setattr(self, 'Zscore_dFoF', (self.dFoF-self.dFoF.mean(axis=0).reshape(1, self.dFoF.shape[1]))/self.dFoF.std(axis=0).reshape(1, self.dFoF.shape[1]))
+
+    def build_Deconvolved(self, Tau=1.3):
+        if not hasattr(self, 'dFoF'):
+            print('\n deconvolution not possible \n --> need to build_dFoF(**options) first !! ')
+        else:
+            setattr(self, 'Deconvolved',
+                    oasis(self.dFoF, 
+                          self.dFoF.shape[0], # batch size
+                              Tau, 1./self.CaImaging_dt))
+
+
+    def build_neuropil(self,
+                       specific_time_sampling=None,
+                       interpolation='linear',
+                       verbose=True):
+        """
+        we build the neuropil matrix in the form (nROIs, time_samples)
+            we need to deal with the fact that matrix orientation 
+            was changed because of pynwb complains
+
+        [!!] always built for all ROIs [!!]
+                (the valid_roiIndices filter will be applied in build_dFoF)
+        """
+        if not hasattr(self, 't_neuropil'):
+            self.t_neuropil = self.Neuropil.timestamps[:]
+
+        if len(self.t_neuropil)==self.Neuropil.data.shape[1]:
+            self.neuropil = np.array(self.Neuropil.data)[:,:]
+        else:
+            # data badly oriented --> transpose in that case
+            self.neuropil = np.array(self.Neuropil.data).T
+
+        if specific_time_sampling is not None:
+            # we first interpolate and resample the data
+            self.neuropil2 = np.zeros((self.nROIs, len(specific_time_sampling)))
+            for i in range(self.nROIs):
+                self.neuropil2[i,:] = tools.resample(self.t_neuropil,
+                                               self.neuropil[i,:],
+                                               specific_time_sampling,
+                                               interpolation=interpolation,
+                                               verbose=verbose)
+            self.neuropil = self.neuropil2
+            # then we update the timestamps
+            self.t_neuropil = specific_time_sampling
+
+    def build_rawFluo(self,
+                      roiIndex=None, roiIndices='all',
+                      specific_time_sampling=None,
+                      interpolation='linear',
+                      verbose=True):
+        """
+        same than above for neuropil
+
+        [!!] always built for all ROIs [!!]
+                (the valid_roiIndices filter will be applied in build_dFoF)
+        """
+        if not hasattr(self, 't_rawFluo'):
+            self.t_rawFluo = self.Fluorescence.timestamps[:]
+
+        if len(self.t_rawFluo)==self.Fluorescence.data.shape[1]:
+            self.rawFluo = np.array(self.Fluorescence.data)
+        else:
+            # data badly oriented --> transpose in that case
+            self.rawFluo = np.array(self.Fluorescence.data).T
+
+        if specific_time_sampling is not None:
+            # we first interpolate and resample the data
+            self.rawFluo2 = np.zeros((self.nROIs, len(specific_time_sampling)))
+            for i in range(self.nROIs):
+                self.rawFluo2[i,:] = tools.resample(self.t_rawFluo,
+                                               self.rawFluo[i,:],
+                                               specific_time_sampling,
+                                               interpolation=interpolation,
+                                               verbose=verbose)
+            self.rawFluo = self.rawFluo2
+            # then we update the timestamps
+            self.t_rawFluo= specific_time_sampling
+
+
+    ################################################
+    #       episodes and visual stim protocols     #
+    ################################################
+    
+    def init_visual_stim(self, 
+                         verbose=True, 
+                         degree=False):
+        """
+        ability to force degrees when re-initializing from data
+                            (for plots in degrees)
+        """
+        self.metadata['verbose'] = verbose
+        if degree:
+            self.metadata['units'] = 'deg'
+        # import pprint
+        # pprint.pprint(self.metadata)
+
+        # build an initial visual_stim 
+        self.visual_stim = build_stim(self.metadata)
+        # then force to what was really shown (NWB file)
+        for i in range(self.nwbfile.stimulus['time_start_realigned'].num_samples):
+            for key in self.visual_stim.experiment:
+                if key in self.nwbfile.stimulus:
+                    self.visual_stim.experiment[key][i]=\
+                        self.nwbfile.stimulus[key].data[i,0]
+
+        
+    def get_protocol_id(self, protocol_name):
+        cond = np.argwhere(self.protocols==protocol_name).flatten()
+        if len(cond)==1:
+            return cond[0]
+        else:
+            print(' [!!] protocol "%s" not found in data with protocols:' % protocol_name)
+            print(self.protocols)
+            return None
+
+    
+    def get_protocol_cond(self, protocol_id, protocol_name=None):
+        """
+        ## a recording can have multiple protocols inside
+        -> find the condition of a given protocol ID
+
+        'None' to have them all 
+        """
+
+        if (protocol_name is not None) and (('protocol_id' in self.nwbfile.stimulus) and\
+                (len(np.unique(self.nwbfile.stimulus['protocol_id'].data[:,0]))>1)):
+            protocol_id = self.get_protocol_id(protocol_name)
+            Pcond = (self.nwbfile.stimulus['protocol_id'].data[:,0]==protocol_id)
+
+        elif (protocol_id is not None) and (('protocol_id' in self.nwbfile.stimulus) and\
+                (len(np.unique(self.nwbfile.stimulus['protocol_id'].data[:,0]))>1)):
+            Pcond = (self.nwbfile.stimulus['protocol_id'].data[:,0]==protocol_id)
+
+        else:
+            # print('no protocol ID')
+            Pcond = np.ones(self.nwbfile.stimulus['time_start'].data.shape[0], dtype=bool)
+             
+        # limiting to available episodes
+        Pcond[np.arange(len(Pcond))>=self.nwbfile.stimulus['time_start_realigned'].num_samples] = False
+
+        return Pcond
+        
+    
+    def get_stimulus_conditions(self, X, K, protocol_id):
+        """
+        find the episodes where the keys "K" have the values "X"
+        """
+        Pcond = self.get_protocol_cond(protocol_id)
+        
+        if len(K)>0:
+            CONDS = []
+            XK = np.meshgrid(*X)
+            for i in range(len(XK[0].flatten())): # looping over joint conditions
+                cond = np.ones(np.sum(Pcond), dtype=bool)
+                for k, xk in zip(K, XK):
+                    cond = cond & (self.nwbfile.stimulus[k].data[Pcond,0]==xk.flatten()[i])
+                CONDS.append(cond)
+            return CONDS
+        else:
+            return [np.ones(np.sum(Pcond), dtype=bool)]
+
+
+    def find_episode_from_time(self, time):
+        """
+        returns episode number
+                -1 if prestim, interstim, or poststim
+        """
+        if 'time_start_realigned' in self.nwbfile.stimulus:
+            start_key, stop_key = 'time_start_realigned', 'time_stop_realigned'
+        else:
+            start_key, stop_key = 'time_start', 'time_stop'
+
+        cond = (time>=self.nwbfile.stimulus[start_key].data[:,0]) & (time<=self.nwbfile.stimulus[stop_key].data[:,0])
+
+        if np.sum(cond)>0:
+            return np.arange(self.nwbfile.stimulus[start_key].num_samples)[cond][0]
+        else:
+            return -1
+
+        
+    ###########################
+    #       other methods     #
+    ###########################
+    
+    def close(self):
+        self.io.close()
+        
+    def list_subquantities(self, quantity):
+        if quantity=='CaImaging':
+            return ['rawFluo', 'neuropil', 'dFoF', 'Deconvolved']
+        else:
+            return ['']
+            
+        
+def scan_folder_for_NWBfiles(folder, 
+                             for_protocol=None,
+                             for_protocols=[],
+                             sorted_by='filename',
+                             Nmax=1000000,
+                             exclude_intrinsic_imaging_files=True,
+                             verbose=True):
+    """
+    scan folders for protocols and returns a list of datafiles
+
+    by default: excludes the intrinsic imaging files
+    """
+    if verbose:
+        print('inspecting the folder "%s" [...]' % folder)
+        t0 = time.time()
+
+    if (for_protocol is not None) and (len(for_protocols)==0):
+        for_protocols = [for_protocol]
+
+    FILES0 = get_files_with_extension(folder,
+                    extension='.nwb', recursive=True)
+    
+    if exclude_intrinsic_imaging_files:
+        FILES0 = [f for f in FILES0 if (('left-' not in f) and\
+                                      ('down-' not in f) and\
+                                      ('right-' not in f) and\
+                                      ('up-' not in f))]
+
+    DATES = np.array([f.split(os.path.sep)[-1].split('-')[0] for f in FILES0])
+    FILES, SUBJECTS, PROTOCOLS, PROTOCOL_IDS, AGES = [], [], [], [], []
+
+    for f in FILES0[:Nmax]:
+
+        try:
+            data = Data(f, metadata_only=True, verbose=False)
+
+            if len(for_protocols)>0:
+
+                # we look for specific protocols
+                iProtocols, Protocols = [], []
+                for protocol in for_protocols:
+                    iP = np.flatnonzero(data.protocols==protocol)
+                    if len(iP)==1:
+                        iProtocols.append(iP[0])
+                        Protocols.append(data.protocols[iP[0]])
+
+                if len(Protocols)>0:
+                    # if it has at least one protocol, we include it
+                    FILES.append(f)
+                    PROTOCOLS.append(Protocols)
+                    PROTOCOL_IDS.append(iProtocols)
+                    SUBJECTS.append(data.nwbfile.subject.subject_id)
+                    AGES.append(data.age)
+
+            else:
+
+                # we include with all protocols
+                FILES.append(f)
+                PROTOCOLS.append(data.protocols)
+                PROTOCOL_IDS.append(range(len(data.protocols)))
+                SUBJECTS.append(data.nwbfile.subject.subject_id)
+                AGES.append(data.age)
+
+        except BaseException as be:
+            SUBJECTS.append('N/A')
+            if verbose:
+                print(be)
+                print('\n [!!] Pb with "%s" \n' % f)
+        
+    if verbose:
+        print(' -> found n=%i datafiles (in %.1fs) ' % (len(FILES),
+                                                        (time.time()-t0)))
+
+    # sorted by filename
+
+    if sorted_by=='filename':
+        isorted = np.argsort(FILES)
+    elif sorted_by=='subject':
+        isorted = np.argsort(SUBJECTS)
+    elif sorted_by=='date':
+        isorted = np.argsort(DATES)
+    elif sorted_by=='age':
+        isorted = np.argsort(AGES)
+    else:
+        print(' "%s" no recognized , --> sorted by filename by default ! ' % sorted_by)
+        isorted = np.argsort(FILES)
+
+    return {'files':np.array(FILES)[isorted], 
+            'dates':np.array(DATES)[isorted],
+            'subjects':np.array(SUBJECTS)[isorted],
+            'ages':np.array(AGES)[isorted],
+            'protocol_ids':[PROTOCOL_IDS[i] for i in isorted],
+            'protocols':[PROTOCOLS[i] for i in isorted]}
+
+
+if __name__=='__main__':
+
+    if '.nwb' in sys.argv[-1]:
+        data = Data(sys.argv[-1], verbose=True)
+        print(data.metadata)
+    else:
+        datafolder = sys.argv[-1]
+        DATASET = \
+            scan_folder_for_NWBfiles(datafolder)
         print(DATASET)