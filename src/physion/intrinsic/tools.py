--- conflicted
+++ resolved
@@ -370,13 +370,8 @@
 def plot_phase_power_maps(maps, direction):
 
 
-<<<<<<< HEAD
-    fig, AX = plt.subplots(1, 2, figsize=(6,2))
-    plt.subplots_adjust(bottom=0, wspace=1, right=0.9)
-=======
     fig, AX = plt.subplots(1, 2, figsize=(7,2.3))
     plt.subplots_adjust(bottom=0, top=1, wspace=1, right=0.8)
->>>>>>> 0f51f905
 
     plt.annotate('"%s" protocol' % direction, (0.5,.99), ha='center', va='top',
                  xycoords='figure fraction')
