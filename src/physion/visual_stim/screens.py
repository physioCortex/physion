"""

[!!]
when setting up a new screen:
    --> need to also modify visual_stim/show.py
[!!]

"""
import numpy as np

SCREENS = {
    'Dell-2020':{
        'nScreens':1,
        'name':'Dell-2020',
        'screen_id':1,
        'resolution':[1280, 720],
        'width':48.0, # in cm
        'height':27.0, # in cm
        'distance_from_eye':15.0, # in cm
        'fullscreen':True,
        'monitoring_square':{'size':60.,
                             'location':'top-right'},
        'gamma_correction':{'k':1.,
                            'gamma':1.},
    },
    'Lilliput':{
        'nScreens':1,
        'name':'Lilliput',
        'screen_id':1,
        'resolution':[768, 1280],
        'width':9.25, # in cm
        'height':16.25, # in cm
        'distance_from_eye':13, # in cm
        'fullscreen':True,
        'monitoring_square':{'size':8,
                             'location':'top-right'},
        # 'gamma_correction':{'k':1.03,
                            # 'gamma':1.77},
        'gamma_correction':{'k':1.,
                            'gamma':1.},
    },
    'Mouse-Goggles':{
        'nScreens':1,
        'name':'Mouse-Googles',
        'screen_id':1,
        'resolution':[240, 210],
        'width':3.0, # in cm
        'height':3.0*240./210., # in cm
        'distance_from_eye':1.5, # in cm
        'fullscreen':True,
        'gamma_correction':{'k':1.0,
                            'gamma':1.0},
    },
    'Dell-P2018H':{
        'nScreens':1,
        'name':'Dell-P2018H',
        'screen_id':1,
        'resolution':[1280, 720],
        'width':43.4, # in cm
        'height':23.6, # in cm
        'distance_from_eye':15.0, # in cm
        'fullscreen':True,
        'monitoring_square':{'size':56,
                             'location':'top-right'},
        'gamma_correction':{'k':1.03,
                            'gamma':1.77},
    },
<<<<<<< HEAD
    'LN-U3screens':{
        'nScreens':3,
        'name':'LN-U3screens',
=======
    'LN-VR-3screens':{
        'nScreens':3,
        'name':'LN-VR-3screens',
>>>>>>> 02baf06c
        'screen_id':1,
        'resolution':[1024, 1280],
        'width':29.0, # in cm
        'height':34.0, # in cm
        'distance_front':17.0, # in cm
<<<<<<< HEAD
        'height_from_base':10.0, # in cm
        'fullscreen':True,
        'monitoring_square':{'size':56,
                             'location':'bottom-left',
                             'screen_id':1},
        'gamma_correction':{'k':1.0,
                            'gamma':1.0},
=======
        'fullscreen':True,
        'monitoring_square':{'size':56,
                             'location':'top-right',
                             'screen_id':1},
        'gamma_correction':{'k':1.03,
                            'gamma':1.77},
>>>>>>> 02baf06c
    },
}

if __name__=='__main__':
    print('test')
<|MERGE_RESOLUTION|>--- conflicted
+++ resolved
@@ -1,102 +1,86 @@
-"""
-
-[!!]
-when setting up a new screen:
-    --> need to also modify visual_stim/show.py
-[!!]
-
-"""
-import numpy as np
-
-SCREENS = {
-    'Dell-2020':{
-        'nScreens':1,
-        'name':'Dell-2020',
-        'screen_id':1,
-        'resolution':[1280, 720],
-        'width':48.0, # in cm
-        'height':27.0, # in cm
-        'distance_from_eye':15.0, # in cm
-        'fullscreen':True,
-        'monitoring_square':{'size':60.,
-                             'location':'top-right'},
-        'gamma_correction':{'k':1.,
-                            'gamma':1.},
-    },
-    'Lilliput':{
-        'nScreens':1,
-        'name':'Lilliput',
-        'screen_id':1,
-        'resolution':[768, 1280],
-        'width':9.25, # in cm
-        'height':16.25, # in cm
-        'distance_from_eye':13, # in cm
-        'fullscreen':True,
-        'monitoring_square':{'size':8,
-                             'location':'top-right'},
-        # 'gamma_correction':{'k':1.03,
-                            # 'gamma':1.77},
-        'gamma_correction':{'k':1.,
-                            'gamma':1.},
-    },
-    'Mouse-Goggles':{
-        'nScreens':1,
-        'name':'Mouse-Googles',
-        'screen_id':1,
-        'resolution':[240, 210],
-        'width':3.0, # in cm
-        'height':3.0*240./210., # in cm
-        'distance_from_eye':1.5, # in cm
-        'fullscreen':True,
-        'gamma_correction':{'k':1.0,
-                            'gamma':1.0},
-    },
-    'Dell-P2018H':{
-        'nScreens':1,
-        'name':'Dell-P2018H',
-        'screen_id':1,
-        'resolution':[1280, 720],
-        'width':43.4, # in cm
-        'height':23.6, # in cm
-        'distance_from_eye':15.0, # in cm
-        'fullscreen':True,
-        'monitoring_square':{'size':56,
-                             'location':'top-right'},
-        'gamma_correction':{'k':1.03,
-                            'gamma':1.77},
-    },
-<<<<<<< HEAD
-    'LN-U3screens':{
-        'nScreens':3,
-        'name':'LN-U3screens',
-=======
-    'LN-VR-3screens':{
-        'nScreens':3,
-        'name':'LN-VR-3screens',
->>>>>>> 02baf06c
-        'screen_id':1,
-        'resolution':[1024, 1280],
-        'width':29.0, # in cm
-        'height':34.0, # in cm
-        'distance_front':17.0, # in cm
-<<<<<<< HEAD
-        'height_from_base':10.0, # in cm
-        'fullscreen':True,
-        'monitoring_square':{'size':56,
-                             'location':'bottom-left',
-                             'screen_id':1},
-        'gamma_correction':{'k':1.0,
-                            'gamma':1.0},
-=======
-        'fullscreen':True,
-        'monitoring_square':{'size':56,
-                             'location':'top-right',
-                             'screen_id':1},
-        'gamma_correction':{'k':1.03,
-                            'gamma':1.77},
->>>>>>> 02baf06c
-    },
-}
-
-if __name__=='__main__':
-    print('test')
+"""
+
+[!!]
+when setting up a new screen:
+    --> need to also modify visual_stim/show.py
+[!!]
+
+"""
+import numpy as np
+
+SCREENS = {
+    'Dell-2020':{
+        'nScreens':1,
+        'name':'Dell-2020',
+        'screen_id':1,
+        'resolution':[1280, 720],
+        'width':48.0, # in cm
+        'height':27.0, # in cm
+        'distance_from_eye':15.0, # in cm
+        'fullscreen':True,
+        'monitoring_square':{'size':60.,
+                             'location':'top-right'},
+        'gamma_correction':{'k':1.,
+                            'gamma':1.},
+    },
+    'Lilliput':{
+        'nScreens':1,
+        'name':'Lilliput',
+        'screen_id':1,
+        'resolution':[768, 1280],
+        'width':9.25, # in cm
+        'height':16.25, # in cm
+        'distance_from_eye':13, # in cm
+        'fullscreen':True,
+        'monitoring_square':{'size':8,
+                             'location':'top-right'},
+        # 'gamma_correction':{'k':1.03,
+                            # 'gamma':1.77},
+        'gamma_correction':{'k':1.,
+                            'gamma':1.},
+    },
+    'Mouse-Goggles':{
+        'nScreens':1,
+        'name':'Mouse-Googles',
+        'screen_id':1,
+        'resolution':[240, 210],
+        'width':3.0, # in cm
+        'height':3.0*240./210., # in cm
+        'distance_from_eye':1.5, # in cm
+        'fullscreen':True,
+        'gamma_correction':{'k':1.0,
+                            'gamma':1.0},
+    },
+    'Dell-P2018H':{
+        'nScreens':1,
+        'name':'Dell-P2018H',
+        'screen_id':1,
+        'resolution':[1280, 720],
+        'width':43.4, # in cm
+        'height':23.6, # in cm
+        'distance_from_eye':15.0, # in cm
+        'fullscreen':True,
+        'monitoring_square':{'size':56,
+                             'location':'top-right'},
+        'gamma_correction':{'k':1.03,
+                            'gamma':1.77},
+    },
+    'LN-VR-3screens':{
+        'nScreens':3,
+        'name':'LN-VR-3screens',
+        'screen_id':1,
+        'resolution':[1024, 1280],
+        'width':29.0, # in cm
+        'height':34.0, # in cm
+        'distance_front':17.0, # in cm
+        'fullscreen':True,
+        'monitoring_square':{'size':56,
+                             'location':'top-right',
+                             'screen_id':1},
+        'gamma_correction':{'k':1.03,
+                            'gamma':1.77},
+    },
+}
+
+if __name__=='__main__':
+    print('test')