import os, sys, pathlib, itertools, skimage, h5py
from scipy.ndimage.filters import gaussian_filter1d
import numpy as np
import matplotlib.pylab as plt
from matplotlib import colorbar, colors
from skimage import measure
from scipy.interpolate import interp1d
from scipy.ndimage.filters import gaussian_filter1d, gaussian_filter
from PIL import Image

from physion.utils import plot_tools as pt

# from datavyz import graph_env
ge_screen = None

default_segmentation_params={'phaseMapFilterSigma': 2.,
                             'signMapFilterSigma': 9.,
                             'signMapThr': 0.35,
                             'eccMapFilterSigma': 10.,
                             'splitLocalMinCutStep': 5.,
                             'mergeOverlapThr': 0.1,
                             'closeIter': 3,
                             'openIter': 3,
                             'dilationIter': 15,
                             'borderWidth': 1,
                             'smallPatchThr': 100,
                             'visualSpacePixelSize': 0.5,
                             'visualSpaceCloseIter': 15,
                             'splitOverlapThr': 1.1}

def load_pictures(datafolder, metadata,
                  maps={},
                  Nsubsampling=1):

    if metadata is not None:

        ## VASCULATURE PICTURE ##
        filename = os.path.join(datafolder, 'vasculature-%s.h5' % metadata['subject'])
        if os.path.isfile(filename):
            f = h5py.File(filename, 'r') 
            maps['vasculature'] = np.mean(f['frames'], axis=0)
            maps['vasculature'] = maps['vasculature'][::Nsubsampling,::Nsubsampling]

        ## FLUORESCENCE PICTURE ##
        filename = os.path.join(datafolder, 'fluorescence-%s.h5' % metadata['subject'])
        if os.path.isfile(filename):
            f = h5py.File(filename, 'r') 
            maps['fluorescence'] = np.mean(f['frames'], axis=0)
            maps['fluorescence'] = maps['vasculature'][::Nsubsampling,::Nsubsampling]

    return maps

def load_maps(datafolder,
              Nsubsampling=1):

    if os.path.isfile(os.path.join(datafolder, 'metadata.npy')):
        print('\n  loading previously calculated maps --> can be overwritten un the UI ! \n ')
        metadata= np.load(os.path.join(datafolder, 'metadata.npy'),
                       allow_pickle=True).item()
        if 'Nsubsampling' in metadata:
            Nsubsampling = metadata['Nsubsampling']
    else:
        metadata = None
    
    if os.path.isfile(os.path.join(datafolder, 'raw-maps.npy')):
        print('\n  loading previously calculated maps --> can be overwritten un the UI ! \n ')
        maps = np.load(os.path.join(datafolder, 'raw-maps.npy'),
                       allow_pickle=True).item()
    else:
        maps = {}

    maps = load_pictures(datafolder, metadata,
                         maps=maps,
                         Nsubsampling=Nsubsampling)

    return maps


def resample_data(array, old_time, time):
    new_array = 0*time
    for i1, i2 in zip(range(len(time)-1), range(1, len(time))):
        cond=(old_time>time[i1]) & (old_time<=time[i2])
        if len(cond)>1:
            new_array[i1] = np.mean(array[cond])
        elif len(cond)==1:
            new_array[i1] = array[cond][0]
    return new_array


def resample_img(img, Nsubsampling):
    if Nsubsampling>1:
        if len(img.shape)==3:
            # means movie !
            return measure.block_reduce(img, block_size=(1,
                                                         Nsubsampling,
                                                         Nsubsampling), func=np.mean)

        else:
            return measure.block_reduce(img, block_size=(Nsubsampling,
                                                     Nsubsampling), func=np.mean)
    else:
        return img


def load_single_datafile(datafile):
    """
    the image data need interpolation to get regularly spaced data for FFT
    """
<<<<<<< HEAD
    data = np.load(datafile, allow_pickle=True).item()

    img0 = np.load(os.path.join(os.path.dirname(datafile),
                'frames', '%s.npy' % data['times'][0]))

    cond = (data['times']>data['tstart']) # & (times<data['tend'])
   
    t = data['times'][cond] - data['tstart']
    print(t[0], t[-1])

    X = np.zeros((len(t), *img0.shape), dtype=img0.dtype)
    print(X.shape)
    for i, tt in enumerate(data['times'][cond]):
        X[i,:,:] = np.load(os.path.join(os.path.dirname(datafile), 
                                    'frames', '%s.npy' % tt))
    #
    print(X.shape, len(t))
    interp_func = interp1d(t, X,
            axis=0, kind='nearest', fill_value='extrapolate')
    real_t = data['angles-timestamps']
    print(real_t[0], real_t[-1])
=======
    io = pynwb.NWBHDF5IO(datafile, 'r')
    nwbfile = io.read()
    t, x = nwbfile.acquisition['image_timeseries'].timestamps[:].astype(np.float64),\
        nwbfile.acquisition['image_timeseries'].data[:,:,:].astype(np.uint16)
    interp_func = interp1d(t, x, axis=0, kind='nearest', fill_value='extrapolate')
    real_t = nwbfile.acquisition['angle_timeseries'].timestamps[:]
    io.close()
>>>>>>> 6967c27f
    return real_t, interp_func(real_t)
    # return t, nwbfile.acquisition['image_timeseries'].data[:,:,:]

def load_raw_data(datafolder, protocol,
                  run_id='sum'):

    params = np.load(os.path.join(datafolder, 'metadata.npy'),
                     allow_pickle=True).item()

    if run_id=='sum':
        Data, n = None, 0
        for i in range(1, 15): # no more than 15 repeats...(but some can be removed, hence the "for" loop)
            if os.path.isfile(os.path.join(datafolder, '%s-%i.npy' % (protocol, i))):
                t, data  = load_single_datafile(os.path.join(datafolder, '%s-%i.npy' % (protocol, i)))
                if Data is None:
                    Data = data
                    n = 1
                else:
                    Data += data
                    n+=1
        if n>0:
            return params, (t, Data/n)
        else:
            return params, (None, None)

    elif os.path.isfile(os.path.join(datafolder, '%s-%s.npy' % (protocol, run_id))):
        return params, load_single_datafile(os.path.join(datafolder, '%s-%s.npy' % (protocol, run_id)))
    else:
        print('"%s" file not found' % os.path.join(datafolder, '%s-%s.npy' % (protocol, run_id)))


def preprocess_data(data, Facq,
                    temporal_smoothing=0,
                    spatial_smoothing=0,
                    high_pass_filtering=0):

    pData = resample_img(data, spatial_smoothing) # pre-processed data

    if high_pass_filtering>0:
        pData = butter_highpass_filter(pData-pData.mean(axis=0), high_pass_filtering, Facq, axis=0)
    if temporal_smoothing>0:
        pData = gaussian_filter1d(pData, Facq*temporal_smoothing, axis=0)

    return pData

def perform_fft_analysis(data, nrepeat,
                         phase_range='-pi:pi'):
    """
    Fourier transform
        we center the phase around pi/2
    """
    spectrum = np.fft.fft(-data, axis=0)

    # relative power w.r.t. luminance
    rel_power = np.abs(spectrum)[nrepeat, :, :]/data.shape[0]/data.mean(axis=0)

    if phase_range=='-pi:pi':
        phase = np.angle(spectrum)[nrepeat, :, :]
    elif phase_range=='0:2*pi':
        phase = (np.angle(spectrum)[nrepeat, :, :])%(2.*np.pi)

    return rel_power, phase


def compute_phase_power_maps(datafolder, direction,
                             maps={},
                             p=None, t=None, data=None, mask=None,
                             run_id='sum',
                             phase_range='-pi:pi'):

    # load raw data
    if (p is None) or (t is None) or (data is None):
        p, (t, data) = load_raw_data(datafolder, direction, run_id=run_id)

    # if 'vasculature' not in maps:
        # load_pictures(datafolder, maps=maps)

    # FFT and write maps
    maps['%s-power' % direction],\
           maps['%s-phase' % direction] = perform_fft_analysis(data, p['Nrepeat'],
<<<<<<< HEAD
                                                               phase_shift=phase_shift)
    if mask is not None:
        maps['%s-power' % direction][mask] = 0
        maps['%s-phase' % direction][mask] = 0
=======
                                                    phase_range=phase_range)
>>>>>>> 6967c27f

    return maps

def get_phase_to_angle_func(datafolder, direction):
    """
    converti stimulus phase to visual angle
    """

    p= np.load(os.path.join(datafolder, 'metadata.npy'),
                     allow_pickle=True).item()

    # phase to angle conversion
    if direction=='up':
        bounds = [p['STIM']['zmin'], p['STIM']['zmax']]
    elif direction=='right':
        bounds = [p['STIM']['xmin'], p['STIM']['xmax']]
    elif direction=='down':
        bounds = [p['STIM']['zmax'], p['STIM']['zmin']]
    else:
        bounds = [p['STIM']['xmax'], p['STIM']['xmin']]

    # keep phase to angle relathionship    /!\ [-PI/2, 3*PI/2] interval /!\
    phase_to_angle_func = lambda x: bounds[0]+\
                    (x+np.pi/2)/(2*np.pi)*(bounds[1]-bounds[0])

    return phase_to_angle_func


def compute_retinotopic_maps(datafolder, map_type,
                             maps={}, # we fill the dictionary passed as argument
                             altitude_Zero_shift=10,
                             azimuth_Zero_shift=60,
                             run_id='sum',
                             keep_maps=False,
                             verbose=True,
                             phase_shift=0):
    """
    map type is either "altitude" or "azimuth"
    """

    if verbose:
        print('- computing "%s" retinotopic maps [...] ' % map_type)

    if map_type=='altitude':
        directions = ['up', 'down']
        phase_to_angle_func = get_phase_to_angle_func(datafolder, 'up')
    else:
        directions = ['right', 'left']
        phase_to_angle_func = get_phase_to_angle_func(datafolder, 'right')

    for direction in directions:
        if (('%s-power'%direction) not in maps) and not keep_maps:
            compute_phase_power_maps(datafolder, direction,
                                     maps=maps,
                                     phase_shift=phase_shift)

    if verbose:
        print('-> retinotopic map calculation over ! ')

    # build maps
    maps['%s-power' % map_type] = .5*(maps['%s-power' % directions[0]]+\
                                      maps['%s-power' % directions[1]])

    maps['%s-delay' % map_type] = 0.5*(maps['%s-phase' % directions[0]]+\
                                       maps['%s-phase' % directions[1]])

    maps['%s-phase-diff' % map_type] = (maps['%s-phase' % directions[0]]-
                                        maps['%s-phase' % directions[1]])

    maps['%s-retinotopy' % map_type] = phase_to_angle_func(\
                        maps['%s-phase-diff' % map_type])

    return maps


def build_trial_data(maps,
                     subject='',
                     comments='',
                     dateRecorded='2022-01-01',
                     with_params=False):
    """
    prepare the data to be saved
    """

    output = {'mouseID':subject,
              'comments':comments,
              'dateRecorded':dateRecorded}

    for key1, key2 in zip(\
            ['vasculature', 'altitude-retinotopy', 'azimuth-retinotopy',\
                            'altitude-power', 'azimuth-power'],
            ['vasculature', 'altPos', 'aziPos', 'altPower', 'aziPower']):
        if key1 in maps:
            output[key2+'Map'] = maps[key1]
        else:
            output[key2+'Map'] = 0.*maps['vasculature']

    if with_params:
        if 'params' in maps:
            output['params']=maps['params']
        else:
            output['params']=default_segmentation_params

    return output

# -------------------------------------------------------------- #
# ----------- PLOT FUNCTIONS ----------------------------------- #
# -------------------------------------------------------------- #

def add_scale_bar(ax, height=2.7, color='r'):

    xlim, ylim = ax.get_xlim(), ax.get_ylim()

    dx, dy = xlim[1]-xlim[0], ylim[1]-ylim[0]
    x0 = xlim[0]+0.02*dx
    y1 = ylim[1]-0.02*dy

    ax.plot([x0,x0], [y1, y1-dy/height], color=color, lw=1)
    ax.annotate('1mm', (x0+0.01*dx, y1),
                ha='left', va='top', rotation=90, color=color, fontsize=6)

    ax.set_ylim(ylim)
    ax.set_xlim(xlim)

def add_arrow(ax, angle,
              lw=0.3,
              fontsize=6):

    xlim, ylim = ax.get_xlim(), ax.get_ylim()
    dx, dy = np.abs(xlim[1]-xlim[0]), np.abs(ylim[1]-ylim[0])

    start = (xlim[0]+dx/2, ylim[1])
    delta = (np.sin(angle/180.*np.pi)*dy, dy)

    ax.annotate('Anterior ', start,
                ha='right', va='top', color='r', fontsize=6)
    ax.annotate('Posterior  ', (start[0]+0.99*delta[0], start[1]+0.99*delta[1]),
                ha='right', va='bottom', color='r', fontsize=fontsize)
    ax.arrow(*start, *delta, color='r', lw=lw)

    start = (xlim[1], ylim[1]+dy/2)
    delta = (-dx, np.sin(angle/180.*np.pi)*dx)
    
    ax.annotate('Lateral ', start,
                ha='right', color='r', fontsize=fontsize)
    ax.arrow(*start, *delta, color='r', lw=lw)
    ax.annotate(' Medial', (start[0]+0.99*delta[0], start[1]+0.99*delta[1]),
                ha='left', va='top', color='r', fontsize=fontsize)

    ax.set_ylim(ylim)
    ax.set_xlim(xlim)


def plot_phase_map(ax, fig, Map,
                   phase_range='-pi:pi'):
    if phase_range=='-pi:pi':
        im = ax.imshow(Map,
                       cmap=plt.cm.twilight, vmin=-np.pi, vmax=np.pi)
        cbar = fig.colorbar(im, ax=ax,
                            ticks=[-np.pi, 0, np.pi], 
                            shrink=0.4,
                            aspect=10,
                            label='phase (Rd)')
        cbar.ax.set_yticklabels(['-$\pi$', '0', '$\pi$'])
    else:
        im = ax.imshow(Map,
                       cmap=plt.cm.twilight, vmin=0, vmax=2*np.pi)
        cbar = fig.colorbar(im, ax=ax,
                            ticks=[0, np.pi, 2*np.pi], 
                            shrink=0.4,
                            aspect=10,
                            label='phase (Rd)')
        cbar.ax.set_yticklabels(['0', '$\pi$', '2$\pi$'])

def plot_power_map(ax, fig, Map,
                   bounds=None):

    if bounds is None:
        bounds = [np.min(1e4*Map), np.max(1e4*Map)]

    im = ax.imshow(1e4*Map, cmap=plt.cm.binary,
                   vmin=bounds[0], vmax=bounds[1])
    ax.set_title('power map')
    fig.colorbar(im, ax=ax,
                 shrink=0.4,
                 aspect=10,
                 label='relative power \n ($10^{-4}$ a.u.)')


def plot_phase_power_maps(maps, direction,
                          phase_range='-pi:pi'):

    fig, AX = plt.subplots(1, 2, figsize=(7,2.3))
    plt.subplots_adjust(bottom=0, top=1, wspace=1, right=0.8)

    plt.annotate('"%s" protocol' % direction, (0.5,.99), ha='center', va='top',
                 xycoords='figure fraction')

    # # power first
    plot_power_map(AX[0], fig, maps['%s-power' % direction])
    
    # # then phase of the stimulus
    plot_phase_map(AX[1], fig, maps['%s-phase' % direction],
                   phase_range=phase_range)

    for ax in AX:
        ax.axis('off')

    return fig

def plot_retinotopic_maps(maps, map_type='altitude',
                          max_retinotopic_angle=80,
                          ge=ge_screen):
    
    if map_type=='altitude':
        plus, minus = 'up', 'down'
    else:
        plus, minus = 'left', 'right'
        
    fig, AX = plt.subplots(3, 2, figsize=(3.9,3.9))
    plt.subplots_adjust(bottom=0.05, left=0.05, hspace=.5, wspace=0.5, right=0.8)

    plt.annotate('"%s" maps' % map_type, (0.5,.99), ha='center', va='top', 
                 xycoords='figure fraction', size='small')
    
    plot_phase_map(AX[0][0], fig, maps['%s-phase' % plus])
    plot_phase_map(AX[0][1], fig, maps['%s-phase' % minus])

    AX[0][0].annotate('$\phi$+', (1,1), ha='right', va='top', color='w', xycoords='axes fraction')
    AX[0][1].annotate('$\phi$-', (1,1), ha='right', va='top', color='w', xycoords='axes fraction')
    AX[0][0].set_title('phase map: "%s"' % plus)
    AX[0][1].set_title('phase map: "%s"' % minus)

    bounds = [1e4*np.min([maps['%s-power' % x].min() for x in [plus, minus]]),
              1e4*np.max([maps['%s-power' % x].max() for x in [plus, minus]])]

    plot_power_map(AX[1][0], fig, maps['%s-power' % plus], bounds=bounds)
    AX[1][0].set_title('power map: "%s"' % plus)

    plot_power_map(AX[1][1], fig, maps['%s-power' % minus], bounds=bounds)
    AX[1][1].set_title('power map: "%s"' % minus)
    
    # bounds = [np.min(maps['%s-retinotopy' % map_type]),
              # np.max(maps['%s-retinotopy' % map_type])]
    bounds = [-max_retinotopic_angle, max_retinotopic_angle]
    
    im = AX[2][0].imshow(maps['%s-delay' % map_type], cmap=plt.cm.twilight,\
                    vmin=-np.pi/2, vmax=3*np.pi/2)
    fig.colorbar(im, ax=AX[2][0])
    AX[2][0].annotate('$\phi^{+}$+$\phi^{-}$', (0,1),
            ha='right', va='top', rotation=90, xycoords='axes fraction')
    AX[2][0].set_title('(hemodynamic)\ndelay map')

    im = AX[2][1].imshow(maps['%s-retinotopy' % map_type], cmap=plt.cm.PRGn,\
                    vmin=bounds[0], vmax=bounds[1])
    fig.colorbar(im, ax=AX[2][1],
                 label='angle (deg.)\n visual field')
    AX[2][1].annotate('F[$\phi^{+}$-$\phi^{-}$]', (0,1),
            ha='right', va='top', rotation=90, xycoords='axes fraction')
    AX[2][1].set_title('retinotopy map')

    for Ax in AX:
        for ax in Ax:
            ax.axis('off')
        
    return fig


def add_patches(trial, ax):

    signMapf = trial.signMapf
    rawPatchMap = trial.rawPatchMap
    
    patchMapDilated = RetinotopicMapping.dilationPatches2(rawPatchMap,\
            dilationIter=trial.params['dilationIter'],
            borderWidth=trial.params['borderWidth'])

    rawPatches = RetinotopicMapping.labelPatches(patchMapDilated, signMapf)

    rawPatches = RetinotopicMapping.sortPatches(rawPatches)

    for key, currPatch in rawPatches.items():

        ax.imshow(currPatch.getSignedMask(),\
                  vmax=1, vmin=-1, interpolation='nearest', alpha=0.5, cmap='jet')


def save_maps(maps, filename):
    """ removes the functions from the maps to be able to save """
    Maps = {}
    for m in maps:
        if 'func' not in m:
            Maps[m] = maps[m]

    np.save(filename, Maps)<|MERGE_RESOLUTION|>--- conflicted
+++ resolved
@@ -1,4 +1,4 @@
-import os, sys, pathlib, itertools, skimage, h5py
+import os, sys, pathlib, pynwb, itertools, skimage
 from scipy.ndimage.filters import gaussian_filter1d
 import numpy as np
 import matplotlib.pylab as plt
@@ -28,30 +28,7 @@
                              'visualSpaceCloseIter': 15,
                              'splitOverlapThr': 1.1}
 
-def load_pictures(datafolder, metadata,
-                  maps={},
-                  Nsubsampling=1):
-
-    if metadata is not None:
-
-        ## VASCULATURE PICTURE ##
-        filename = os.path.join(datafolder, 'vasculature-%s.h5' % metadata['subject'])
-        if os.path.isfile(filename):
-            f = h5py.File(filename, 'r') 
-            maps['vasculature'] = np.mean(f['frames'], axis=0)
-            maps['vasculature'] = maps['vasculature'][::Nsubsampling,::Nsubsampling]
-
-        ## FLUORESCENCE PICTURE ##
-        filename = os.path.join(datafolder, 'fluorescence-%s.h5' % metadata['subject'])
-        if os.path.isfile(filename):
-            f = h5py.File(filename, 'r') 
-            maps['fluorescence'] = np.mean(f['frames'], axis=0)
-            maps['fluorescence'] = maps['vasculature'][::Nsubsampling,::Nsubsampling]
-
-    return maps
-
-def load_maps(datafolder,
-              Nsubsampling=1):
+def load_maps(datafolder, Nsubsampling=4):
 
     if os.path.isfile(os.path.join(datafolder, 'metadata.npy')):
         print('\n  loading previously calculated maps --> can be overwritten un the UI ! \n ')
@@ -62,6 +39,7 @@
     else:
         metadata = None
     
+    print(Nsubsampling)
     if os.path.isfile(os.path.join(datafolder, 'raw-maps.npy')):
         print('\n  loading previously calculated maps --> can be overwritten un the UI ! \n ')
         maps = np.load(os.path.join(datafolder, 'raw-maps.npy'),
@@ -69,9 +47,28 @@
     else:
         maps = {}
 
-    maps = load_pictures(datafolder, metadata,
-                         maps=maps,
-                         Nsubsampling=Nsubsampling)
+    if os.path.isfile(os.path.join(datafolder, 'vasculature-%s.tif' %metadata['subject'])):
+        maps['vasculature'] = np.array(Image.open(os.path.join(datafolder,\
+                'vasculature-%s.tif' %metadata['subject'])))
+        maps['vasculature'] = maps['vasculature'][::Nsubsampling,::Nsubsampling]
+    elif os.path.isfile(os.path.join(datafolder, 'vasculature-%s.npy' %metadata['subject'])):
+        maps['vasculature'] = np.load(os.path.join(datafolder,\
+                'vasculature-%s.npy' %metadata['subject']))
+        maps['vasculature'] = maps['vasculature'][::Nsubsampling,::Nsubsampling]
+    elif os.path.isfile(os.path.join(datafolder, 'vasculature.npy')):
+        maps['vasculature'] = np.load(os.path.join(datafolder, 'vasculature.npy'))
+
+    if os.path.isfile(os.path.join(datafolder, 'fluorescence-%s.tif' %metadata['subject'])):
+        maps['fluorescence'] = np.array(Image.open(os.path.join(datafolder,\
+                'fluorescence-%s.tif' %metadata['subject'])))
+        maps['fluorescence'] = maps['fluorescence'][::Nsubsampling,::Nsubsampling]
+    elif os.path.isfile(os.path.join(datafolder, 'fluorescence-%s.npy' %metadata['subject'])):
+        maps['fluorescence'] = np.load(os.path.join(datafolder,\
+                'fluorescence-%s.npy' %metadata['subject']))
+        maps['fluorescence'] = maps['fluorescence'][::Nsubsampling,::Nsubsampling]
+    elif os.path.isfile(os.path.join(datafolder, 'fluorescence.npy')):
+        maps['fluorescence'] = np.load(os.path.join(datafolder, 'fluorescence.npy'))
+
 
     return maps
 
@@ -106,29 +103,6 @@
     """
     the image data need interpolation to get regularly spaced data for FFT
     """
-<<<<<<< HEAD
-    data = np.load(datafile, allow_pickle=True).item()
-
-    img0 = np.load(os.path.join(os.path.dirname(datafile),
-                'frames', '%s.npy' % data['times'][0]))
-
-    cond = (data['times']>data['tstart']) # & (times<data['tend'])
-   
-    t = data['times'][cond] - data['tstart']
-    print(t[0], t[-1])
-
-    X = np.zeros((len(t), *img0.shape), dtype=img0.dtype)
-    print(X.shape)
-    for i, tt in enumerate(data['times'][cond]):
-        X[i,:,:] = np.load(os.path.join(os.path.dirname(datafile), 
-                                    'frames', '%s.npy' % tt))
-    #
-    print(X.shape, len(t))
-    interp_func = interp1d(t, X,
-            axis=0, kind='nearest', fill_value='extrapolate')
-    real_t = data['angles-timestamps']
-    print(real_t[0], real_t[-1])
-=======
     io = pynwb.NWBHDF5IO(datafile, 'r')
     nwbfile = io.read()
     t, x = nwbfile.acquisition['image_timeseries'].timestamps[:].astype(np.float64),\
@@ -136,7 +110,6 @@
     interp_func = interp1d(t, x, axis=0, kind='nearest', fill_value='extrapolate')
     real_t = nwbfile.acquisition['angle_timeseries'].timestamps[:]
     io.close()
->>>>>>> 6967c27f
     return real_t, interp_func(real_t)
     # return t, nwbfile.acquisition['image_timeseries'].data[:,:,:]
 
@@ -149,8 +122,8 @@
     if run_id=='sum':
         Data, n = None, 0
         for i in range(1, 15): # no more than 15 repeats...(but some can be removed, hence the "for" loop)
-            if os.path.isfile(os.path.join(datafolder, '%s-%i.npy' % (protocol, i))):
-                t, data  = load_single_datafile(os.path.join(datafolder, '%s-%i.npy' % (protocol, i)))
+            if os.path.isfile(os.path.join(datafolder, '%s-%i.nwb' % (protocol, i))):
+                t, data  = load_single_datafile(os.path.join(datafolder, '%s-%i.nwb' % (protocol, i)))
                 if Data is None:
                     Data = data
                     n = 1
@@ -162,10 +135,10 @@
         else:
             return params, (None, None)
 
-    elif os.path.isfile(os.path.join(datafolder, '%s-%s.npy' % (protocol, run_id))):
-        return params, load_single_datafile(os.path.join(datafolder, '%s-%s.npy' % (protocol, run_id)))
-    else:
-        print('"%s" file not found' % os.path.join(datafolder, '%s-%s.npy' % (protocol, run_id)))
+    elif os.path.isfile(os.path.join(datafolder, '%s-%s.nwb' % (protocol, run_id))):
+        return params, load_single_datafile(os.path.join(datafolder, '%s-%s.nwb' % (protocol, run_id)))
+    else:
+        print('"%s" file not found' % os.path.join(datafolder, '%s-%s.nwb' % (protocol, run_id)))
 
 
 def preprocess_data(data, Facq,
@@ -203,7 +176,7 @@
 
 def compute_phase_power_maps(datafolder, direction,
                              maps={},
-                             p=None, t=None, data=None, mask=None,
+                             p=None, t=None, data=None,
                              run_id='sum',
                              phase_range='-pi:pi'):
 
@@ -211,20 +184,13 @@
     if (p is None) or (t is None) or (data is None):
         p, (t, data) = load_raw_data(datafolder, direction, run_id=run_id)
 
-    # if 'vasculature' not in maps:
-        # load_pictures(datafolder, maps=maps)
+    if 'vasculature' not in maps:
+        maps['vasculature'] = np.load(os.path.join(datafolder, 'vasculature.npy'))
 
     # FFT and write maps
     maps['%s-power' % direction],\
            maps['%s-phase' % direction] = perform_fft_analysis(data, p['Nrepeat'],
-<<<<<<< HEAD
-                                                               phase_shift=phase_shift)
-    if mask is not None:
-        maps['%s-power' % direction][mask] = 0
-        maps['%s-phase' % direction][mask] = 0
-=======
                                                     phase_range=phase_range)
->>>>>>> 6967c27f
 
     return maps
 
