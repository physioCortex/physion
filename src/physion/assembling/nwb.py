--- conflicted
+++ resolved
@@ -1,843 +1,828 @@
-import os, sys, pathlib, shutil, time, datetime, tempfile, json
-from PIL import Image
-import numpy as np
-
-import pynwb
-from hdmf.data_utils import DataChunkIterator
-from hdmf.backends.hdf5.h5_utils import H5DataIO
-from dateutil.tz import tzlocal
-
-from physion.behavior.locomotion import compute_speed
-from physion.analysis.tools import resample, resample_signal
-from physion.utils.paths import python_path
-from physion.visual_stim.build import build_stim as build_visualStim
-
-from physion.utils.camera import CameraData
-
-from .subject import reformat_props, cleanup_keys, subject_template
-from .add_ophys import add_ophys
-from .realign_from_photodiode import realign_from_photodiode
-from .dataset import read_spreadsheet, read_metadata
-from .tools import load_FaceCamera_data,\
-        build_subsampling_from_freq, StartTime_to_day_seconds
-
-ALL_MODALITIES = ['raw_CaImaging', 'processed_CaImaging',
-                  'raw_FaceCamera', 'Pupil', 'FaceMotion',
-                  # 'EphysLFP', 'EphysVm',
-                  'VisualStim',
-                  'Locomotion'] 
-
-
-def build_NWB_func(args, Subject=None):
-    """
-    """
-    if args.verbose:
-        print()
-        print('=> Initializing NWB file for "%s" [...]' % args.datafolder)
-
-    #################################################
-    ####         PREPARING THE METADATA       #######
-    #################################################
-
-    metadata = read_metadata(args.datafolder)
-    
-    key_not_included_session_desciription = ['date', 'time', 'protocol', 'experimenter', 
-                                             'lab', 'institution', 'notes']
-    session_description = str({k: metadata[k] for k in metadata.keys() 
-                               if k not in key_not_included_session_desciription})
-
-    # add visual stimulation protocol parameters to the metadata:
-    if os.path.isfile(os.path.join(args.datafolder, 'protocol.json')):
-        with open(os.path.join(args.datafolder, 'protocol.json'),
-                  'r', encoding='utf-8') as f:
-            protocol = json.load(f)
-
-        if protocol['Presentation']=='multiprotocol':
-            # for multi-protocols we rebuild subprotocol parameters for security
-            protocol['no-window'] = True
-            stim = build_visualStim(protocol)
-            protocol = stim.protocol
-
-        # we add all protocol parameters to the metadata:
-        for key in protocol:
-            metadata[key] = protocol[key]
-
-    # some cleanup
-    if 'date' not in metadata:
-        metadata['date'] = metadata['filename'][-19:-9]
-        metadata['time'] = metadata['filename'][-8:]
-
-    # replace by day and time in metadata !!
-    if os.path.sep in args.datafolder:
-        sep = os.path.sep
-    else:
-        sep = '/' # a weird behavior on Windows
-
-    day = [int(i) for i in metadata['date'].split('_')]
-    Time = [int(i) for i in metadata['time'].split('-')]
-    identifier = metadata['date']+'-'+metadata['time']
-    start_time = datetime.datetime(*day, *Time, tzinfo=tzlocal())
-
-    # --------------------------------------------------------------
-    #                       subject info 
-    # --------------------------------------------------------------
-
-    if Subject is not None:
-        subject_props = reformat_props(Subject, 
-                                       debug=args.verbose)
-    else:
-        subject_props = subject_template.copy()
-    # some cleanup -- + calculating "age" here:
-    cleanup_keys(subject_props, metadata, 
-                 debug=args.verbose)
-
-    # --------------------------------------------------------------
-    #    ---------  building the pynwb subject object   ----------
-    # --------------------------------------------------------------
-    subject = pynwb.file.Subject(description=subject_props['description'],
-                                 age=subject_props['age'],
-                                 subject_id=subject_props['subject_id'],
-                                 sex=subject_props['sex'],
-                                 genotype=subject_props['genotype'],
-                                 species=subject_props['species'],
-                                 weight=subject_props['weight'],
-                                 strain=subject_props['strain'],
-                                 date_of_birth=\
-        datetime.datetime(*subject_props['Date-of-Birth'], tzinfo=tzlocal()))
-                                 
-
-    # --------------------------------------------------------------
-    #    ---------  building the pynwb NWBfile object   ----------
-    # --------------------------------------------------------------
-    nwbfile = pynwb.NWBFile(\
-                identifier=identifier,
-                session_description=session_description,
-                experiment_description=metadata['protocol'],
-                experimenter=metadata['experimenter'],
-                lab=metadata['lab'],
-                protocol=str({k: protocol[k] for k in protocol if len(k) <66}) if metadata['protocol'] != 'None' else None,
-                institution=metadata['institution'],
-                notes=metadata['notes'],
-                virus=subject_props['virus'],
-                surgery=subject_props['surgery'],
-                session_start_time=start_time,
-                subject=subject,
-                source_script=str(pathlib.Path(__file__).resolve()),
-                source_script_file_name=str(pathlib.Path(__file__).resolve()),
-                file_create_date=\
-                   datetime.datetime.now(datetime.UTC).replace(tzinfo=tzlocal()))
-
-    if not hasattr(args, 'filename') or args.filename=='':
-        if args.destination_folder=='':
-            args.filename = os.path.join(pathlib.Path(args.datafolder).parent,
-                                         '%s.nwb' % identifier)
-        else:
-            args.filename = os.path.join(args.destination_folder,
-                                         '%s.nwb' % identifier)
-
-    
-    manager = pynwb.get_manager() # we need a manager to link raw and processed data
-    
-    #################################################
-    ####         IMPORTING NI-DAQ data        #######
-    #################################################
-    if args.verbose:
-        print('=> Loading NIdaq.start timestamps data for "%s" [...]' % args.datafolder)
-    try:
-        NIdaq_Tstart = np.load(os.path.join(args.datafolder, 'NIdaq.start.npy'))[0]
-    except FileNotFoundError:
-        print('   [!!] No NI-DAQ data found [!!] ')
-        print('      -----> Not able to build NWB file for "%s"' % args.datafolder)
-        raise BaseException
-
-    st = datetime.datetime.fromtimestamp(NIdaq_Tstart).strftime('%H:%M:%S.%f')
-    true_tstart = StartTime_to_day_seconds(st)
-    
-    if args.verbose:
-        print('=> Loading NIdaq data for "%s" [...]' % args.datafolder)
-    try:
-        NIdaq_data = np.load(os.path.join(args.datafolder, 'NIdaq.npy'), 
-                             allow_pickle=True).item()
-    except FileNotFoundError:
-        print('\n   [!!] No NI-DAQ data found [!!] \n')
-        NIdaq_data = None
-
-    # #################################################
-    # ####         Locomotion                   #######
-    # #################################################
-
-    if metadata['Locomotion'] and ('Locomotion' in args.modalities):
-        # compute running speed from binary NI-daq signal
-<<<<<<< HEAD
-
-        if (not args.force_recalculation_of_speed) and\
-            os.path.isfile(os.path.join(args.datafolder, 'locomotion.npy')):
-
-            if args.verbose:
-                print('=> Using pre-computed running-speed for "%s" [...]' % args.datafolder)
-
-            L = np.load(os.path.join(args.datafolder, 'locomotion.npy'), 
-                         allow_pickle=True).item()
-            speed, running_sampling = L['speed'], L['running_sampling']
-
-        else:
-
-            if args.verbose:
-                print('=> Computing and storing running-speed for "%s" [...]' % args.datafolder)
-
-            speed = compute_speed(NIdaq_data['digital'][0],
-                    acq_freq=float(metadata['NIdaq-acquisition-frequency']),
-                    radius_position_on_disk=float(metadata['rotating-disk']['radius-position-on-disk-cm']),
-                    rotoencoder_value_per_rotation=float(metadata['rotating-disk']['roto-encoder-value-per-rotation']))
-            _, speed = resample_signal(speed,
-                                    original_freq=float(metadata['NIdaq-acquisition-frequency']),
-                                    new_freq=args.running_sampling,
-                                    pre_smoothing=2./args.running_sampling)
-            running_sampling = args.running_sampling
-            np.save(os.path.join(args.datafolder, 'locomotion.npy'),
-                    dict(speed=speed, running_sampling=running_sampling))
-
-=======
-        if args.verbose:
-            print('=> Computing and storing running-speed for "%s" [...]' % args.datafolder)
-
-        speed = compute_speed(NIdaq_data['digital'][0],
-                              acq_freq=float(metadata['NIdaq-acquisition-frequency']),
-                              radius_position_on_disk=float(metadata['rotating-disk']['radius-position-on-disk-cm']),
-                              rotoencoder_value_per_rotation=float(metadata['rotating-disk']['roto-encoder-value-per-rotation']),
-                              empirical=True)
-        _, speed = resample_signal(speed,
-                                   original_freq=float(metadata['NIdaq-acquisition-frequency']),
-                                   new_freq=args.running_sampling,
-                                   pre_smoothing=2./args.running_sampling)
->>>>>>> ef2cddd7
-        running = pynwb.TimeSeries(name='Running-Speed',
-                                   data = np.reshape(speed, (len(speed),1)),
-                                   starting_time=0.,
-                                   unit='cm/s',
-                                   rate=running_sampling)
-        nwbfile.add_acquisition(running)
-
-    # #################################################
-    # ####         Visual Stimulation           #######
-    # #################################################
-    
-    if (metadata['VisualStim'] and ('VisualStim' in args.modalities))\
-            and os.path.isfile(os.path.join(args.datafolder, 'visual-stim.npy')):
-
-        # using Annotation TimeSeries to store the protocol parameter file
-        if os.path.isfile(os.path.join(args.datafolder, 'protocol.json')):
-            with open(os.path.join(args.datafolder, 'protocol.json'),
-                      'r', encoding='utf-8') as f:
-                protocol = json.load(f)
-            nwbfile.add_trial_column(name="stim", description=str(protocol))
-            nwbfile.add_trial(0., 1., stim=str(protocol))
-
-            if protocol['Presentation']=='multiprotocol':
-                i = 1
-                fns = os.path.join(args.datafolder, 'subprotocols', 'Protocol-%i.json' % i)
-                while os.path.isfile(fns):
-                    with open(fns, 'r', encoding='utf-8') as f:
-                        p = json.load(f)
-                    nwbfile.add_trial(i+0., i+1., stim=str(p))
-                    i+=1
-                    fns = os.path.join(args.datafolder, 'subprotocols', 'Protocol-%i.json' % i)
-
-
-        if NIdaq_data is not None:
-            # preprocessing photodiode signal
-            _, Psignal = resample_signal(NIdaq_data['analog'][0],
-                                         original_freq=float(metadata['NIdaq-acquisition-frequency']),
-                                         pre_smoothing=2./float(metadata['NIdaq-acquisition-frequency']),
-                                         new_freq=args.photodiode_sampling)
-            if args.reverse_photodiodeSignal:
-               Psignal *=-1 # reversing sign on the setup
-	
-        VisualStim = np.load(os.path.join(args.datafolder,
-                        'visual-stim.npy'), allow_pickle=True).item()
-
-        if 'time_duration' not in VisualStim:
-            VisualStim['time_duration'] = np.array(VisualStim['time_stop'])-np.array(VisualStim['time_start'])
-
-        for key in ['time_start', 'time_stop', 'time_duration']:
-            metadata[key] = VisualStim[key]
-            
-        if (args.indices_forced is not None) and (args.times_forced is not None)\
-                and (len(args.indices_forced)>0):
-            print('     FORCING ALIGNEMENT IN SPECIFIC EPISODES: ', args.indices_forced)
-            indices_forced=args.indices_forced
-            times_forced=args.times_forced
-            durations_forced=args.durations_forced
-
-        else:
-            indices_forced=(metadata['realignement_indices_forced'] if ('realignement_indices_forced' in metadata) else []),
-            times_forced=(metadata['realignement_times_forced'] if ('realignement_times_forced' in metadata) else []),
-            durations_forced=(metadata['realignement_durations_forced'] if ('realignement_durations_forced' in metadata) else []),
-
-        if args.force_to_visualStimTimestamps or (NIdaq_data is None):
-            if args.verbose:
-                print('=> Forcing the realignement from visualStim timestamps for "%s" [...]  ' % args.datafolder)
-            # we just take the original timestamps
-            success = True
-            for key in ['time_start', 'time_stop']:
-                metadata['%s_realigned' % key] = np.array(metadata['%s' % key], dtype=float)
-        else:
-            # using the photodiod signal for the realignement
-            if args.verbose:
-                print('=> Performing realignement from photodiode for "%s" [...]  ' % args.datafolder)
-
-            # we do the re-alignement
-            success, metadata = \
-                    realign_from_photodiode(Psignal, metadata,
-                                    max_episode=args.max_episode,
-                                    ignore_episodes=args.ignore_episodes,
-                                    sampling_rate=(args.photodiode_sampling\
-                                            if args.photodiode_sampling>0 else None),
-                                    indices_forced=indices_forced,
-                                    times_forced=times_forced,
-                                    durations_forced=durations_forced,
-                                    verbose=args.verbose)
-
-        if success:
-            timestamps = metadata['time_start_realigned']
-            for key in ['time_start_realigned', 'time_stop_realigned']:
-                VisualStimProp = pynwb.TimeSeries(name=key,
-                        data = np.reshape(metadata[key][:len(timestamps)],
-                                            (len(timestamps),1)),
-                                  unit='seconds',
-                                  timestamps=timestamps)
-                nwbfile.add_stimulus(VisualStimProp)
-                
-            for key in VisualStim:
-                None_cond = np.array([isinstance(e, type(None)) for e in VisualStim[key]]) # just checks for 'None' values
-                if key in ['protocol_id', 'index']:
-                    array = np.array(VisualStim[key])
-                elif key in ['protocol-name']:
-                    array = np.zeros(len(VisualStim['index']))
-                elif (type(VisualStim[key]) in [list, np.ndarray, np.array]) and (np.sum(None_cond)>0):
-                    # need to remove the None elements
-                    for i in np.arange(len(VisualStim[key]))[None_cond]:
-                        VisualStim[key][i] = 666 # 666 means None !!
-                    array = np.array(VisualStim[key], dtype=type(np.array(VisualStim[key])[~None_cond][0]))
-                else:
-                    array = VisualStim[key]
-                VisualStimProp = pynwb.TimeSeries(name=key,
-                        data = np.reshape(array[:len(timestamps)], 
-                                            (len(timestamps),1)),
-                                  unit='NA',
-                                  timestamps=timestamps)
-                nwbfile.add_stimulus(VisualStimProp)
-                
-        else:
-            print(' [!!] No VisualStim metadata found [!!] ')
-    
-        if args.verbose:
-            print('=> Storing the photodiode signal for "%s" [...]' % args.datafolder)
-
-        if NIdaq_data is not None:
-            photodiode = pynwb.TimeSeries(name='Photodiode-Signal',
-                                          data = np.reshape(Psignal, (len(Psignal),1)),
-                                          starting_time=0.,
-                                          unit='[current]',
-                                          rate=args.photodiode_sampling)
-            nwbfile.add_acquisition(photodiode)
-
-        
-    #################################################
-    ####         FaceCamera Recording         #######
-    #################################################
-    
-    if metadata['FaceCamera']:
-        
-        if args.verbose:
-            print('=> Storing FaceCamera acquisition for "%s" [...]' % args.datafolder)
-
-        fcamData = CameraData('FaceCamera', folder=args.datafolder)
-        FC_times = fcamData.original_times
-        FC_times = check_times(FC_times, NIdaq_Tstart)
-        # print(len(FC_times))
-
-        if ('raw_FaceCamera' in args.modalities) and (len(fcamData.times)>0):
-           
-            imgR = fcamData.get(0)
-            FC_SUBSAMPLING = build_subsampling_from_freq(args.FaceCamera_frame_sampling,
-                                             1./np.mean(np.diff(fcamData.times)), 
-                                            fcamData.nFrames, Nmin=3)
-            def FaceCamera_frame_generator():
-                for i in FC_SUBSAMPLING:
-                    try:
-                        im = fcamData.get(i).astype(np.uint8).reshape(imgR.shape)
-                        yield im
-                    except ValueError:
-                        print('Pb in FaceCamera with frame #', i)
-                        yield np.zeros(imgR.shape)
-                        
-            FC_dataI = DataChunkIterator(data=FaceCamera_frame_generator(),
-                                         maxshape=(None, *imgR.shape),
-                                         dtype=np.dtype(np.uint8))
-            FaceCamera_frames = pynwb.image.ImageSeries(name='FaceCamera',
-                                                data=FC_dataI,
-                                            unit='NA',
-                                        timestamps=fcamData.times[FC_SUBSAMPLING])
-            nwbfile.add_acquisition(FaceCamera_frames)
-            print('    [ok] raw_FaceCamera successfully added ')
-                
-        else:
-            print('     --> no raw_FaceCamera added !! ' )
-
-            
-        #################################################
-        ####         Pupil from FaceCamera        #######
-        #################################################
-        
-        if 'Pupil' in args.modalities:
-
-            if os.path.isfile(os.path.join(args.datafolder, 'pupil.npy')):
-                
-                if args.verbose:
-                    print('=> Adding processed pupil data for "%s" [...]' % args.datafolder)
-                    
-                dataP = np.load(os.path.join(args.datafolder, 'pupil.npy'),
-                                allow_pickle=True).item()
-
-                if 'FaceCamera-1cm-in-pix' in metadata:
-                    pix_to_mm = 10./float(metadata['FaceCamera-1cm-in-pix']) # IN MILLIMETERS FROM HERE
-                else:
-                    pix_to_mm = 1
-                    
-                pupil_module = nwbfile.create_processing_module(name='Pupil', 
-                            description='processed quantities of Pupil dynamics,\n'+\
-                    ' pupil ROI: (xmin,xmax,ymin,ymax)=(%i,%i,%i,%i)\n' % (\
-                            dataP['xmin'], dataP['xmax'], dataP['ymin'], dataP['ymax'])+\
-                    ' pix_to_mm=%.3f' % pix_to_mm)
-                
-                for key, scale in zip(['cx', 'cy', 'sx', 'sy', 'angle', 'blinking'],
-                                      [pix_to_mm for i in range(4)]+[1,1]):
-                    if type(dataP[key]) is np.ndarray:
-                        signal = dataP[key]*scale
-                        signal = resample(np.linspace(FC_times[0], FC_times[-1], len(signal)),
-                                          signal, FC_times)
-                        PupilProp = pynwb.TimeSeries(name=key,
-                                 data = np.reshape(signal,
-                                                   (len(FC_times),1)),
-                                 unit='seconds',
-                                 timestamps=FC_times)
-                        pupil_module.add(PupilProp)
-
-                # then add the frames subsampled
-                if len(fcamData.times)>0:
-                    imgP = fcamData.get(0)
-                    x, y = np.meshgrid(np.arange(0,imgP.shape[0]), np.arange(0,imgP.shape[1]), indexing='ij')
-                    cond = (x>=dataP['xmin']) & (x<=dataP['xmax']) & (y>=dataP['ymin']) & (y<=dataP['ymax'])
-
-                    PUPIL_SUBSAMPLING = build_subsampling_from_freq(args.Pupil_frame_sampling,
-                                                 1./np.mean(np.diff(fcamData.times)), fcamData.nFrames, Nmin=3)
-
-                    new_shapeP = dataP['xmax']-dataP['xmin']+1, dataP['ymax']-dataP['ymin']+1
-                    def Pupil_frame_generator():
-                        for i in PUPIL_SUBSAMPLING:
-                            try:
-                                im = fcamData.get(i).astype(np.uint8)[cond].reshape(*new_shapeP)
-                                yield im
-                            except ValueError:
-                                print('Pb in FaceCamera with frame #', i)
-                                yield np.zeros(new_shapeP)
-                                
-                    PUC_dataI = DataChunkIterator(data=Pupil_frame_generator(),
-                                                  maxshape=(None, *new_shapeP),
-                                                  dtype=np.dtype(np.uint8))
-                    Pupil_frames = pynwb.image.ImageSeries(name='Pupil',
-                                                           data=PUC_dataI,
-                                                           unit='NA',
-                                                           timestamps=FC_times[PUPIL_SUBSAMPLING])
-                    nwbfile.add_acquisition(Pupil_frames)
-
-            elif os.path.isfile(os.path.join(args.datafolder, 'FaceIt','faceit.npz')):
-                
-                if args.verbose:
-                    print('=> Adding processed pupil data for "%s" [...]' % args.datafolder)
-                    
-                dataP = np.load(os.path.join(args.datafolder, 'FaceIt','faceit.npz'),
-                                allow_pickle=True)
-                FC_timesP = FC_times[:len(dataP['pupil_dilation'])]
-
-                if 'FaceCamera-1cm-in-pix' in metadata:
-                    pix_to_mm = 10./float(metadata['FaceCamera-1cm-in-pix']) # IN MILLIMETERS FROM HERE
-                else:
-                    pix_to_mm = 1
-                    
-                pupil_module = nwbfile.create_processing_module(name='Pupil', 
-                            description='processed quantities of Pupil dynamics,\n'+\
-                    ' pupil ROI: (xmin,xmax,ymin,ymax)=(%i,%i,%i,%i)\n' % (\
-                            0, 0, 0, 0)+\
-                    ' pix_to_mm=%.3f' % pix_to_mm)
-
-                for key, key2, coef in zip(['cx', 'cy', 'sx', 'sy', 'blinking', 'area'],
-                                     ['pupil_center_X', 'pupil_center_y', 'width', 'height', 
-                                      'blinking_ids', 'pupil_dilation_blinking_corrected'],
-                                     [pix_to_mm, pix_to_mm, pix_to_mm*2, pix_to_mm*2, 1, pix_to_mm**2]):
-                    if type(dataP[key2]) is np.ndarray:
-                        PupilProp = pynwb.TimeSeries(name=key,
-                                 data = np.reshape(dataP[key2]*coef, 
-                                                   (len(FC_timesP),1)),
-                                 unit='seconds',
-                                 timestamps=FC_timesP)
-                        pupil_module.add(PupilProp)
-
-            else:
-                print(' [!!] No processed pupil data found',
-                      'for "%s" [!!] ' % args.datafolder)
-
-                
-        #################################################
-        ####      FaceMotion from FaceCamera        #######
-        #################################################
-    
-        if 'FaceMotion' in args.modalities:
-            
-            if os.path.isfile(os.path.join(args.datafolder, 'facemotion.npy')):
-                
-                if args.verbose:
-                    print('=> Adding processed facemotion data',
-                          'for "%s" [...]' % args.datafolder)
-                    
-                dataF = np.load(os.path.join(args.datafolder, 'facemotion.npy'),
-                                allow_pickle=True).item()
-                FC_timesF = FC_times[:len(dataF['motion'])]
-
-                faceMotion_module = nwbfile.create_processing_module(\
-                        name='FaceMotion', 
-                        description='face motion dynamics,\n'+\
-                            ' facemotion ROI: (x0,dx,y0,dy)=(%i,%i,%i,%i)\n'\
-                                        % (dataF['ROI'][0],dataF['ROI'][1],
-                                           dataF['ROI'][2],dataF['ROI'][3]))
-                signal = dataF['motion']
-                signal = resample(np.linspace(FC_times[0], FC_times[-1], len(signal)),
-                                    signal, FC_times)
-                FaceMotionProp = pynwb.TimeSeries(name='face-motion',
-                                      data = np.reshape(signal,
-                                                        (len(FC_times),1)),
-                                                  unit='seconds',
-                                                  timestamps=FC_times)
-                faceMotion_module.add(FaceMotionProp)
-
-                if 'grooming' in dataF:
-                    signal = dataF['grooming']
-                    signal = resample(np.linspace(FC_times[0], FC_times[-1], len(signal)),
-                                        signal, FC_times)
-                    GroomingProp = pynwb.TimeSeries(name='grooming',
-                                        data = np.reshape(signal,
-                                                        (len(FC_times),1)),
-                                                    unit='seconds',
-                                                  timestamps=FC_times)
-                    faceMotion_module.add(GroomingProp)
-
-                # then add the motion frames subsampled
-                if fcamData is not None:
-                    
-                    FACEMOTION_SUBSAMPLING=build_subsampling_from_freq(
-                                        args.FaceMotion_frame_sampling,
-                                        1./np.mean(np.diff(fcamData.times)),
-                                        fcamData.nFrames, Nmin=3)
-                    
-                    imgFM = fcamData.get(0)
-                    x, y = np.meshgrid(np.arange(0,imgFM.shape[0]), 
-                                       np.arange(0,imgFM.shape[1]), 
-                                       indexing='ij')
-                    condF = (x>=dataF['ROI'][0]) &\
-                            (x<=(dataF['ROI'][0]+dataF['ROI'][2])) &\
-                            (y>=dataF['ROI'][1]) &\
-                            (y<=(dataF['ROI'][1]+dataF['ROI'][3]))
-
-                    new_shapeF = len(np.unique(x[condF])), len(np.unique(y[condF]))
-                    
-                    def FaceMotion_frame_generator():
-                        for i in FACEMOTION_SUBSAMPLING:
-                            i0 = np.min([i, fcamData.nFrames-2])
-                            try:
-                                imgFM1 = fcamData.get(i0).astype(np.uint8)[condF].reshape(*new_shapeF)
-                                imgFM2 = fcamData.get(i0+1).astype(np.uint8)[condF].reshape(*new_shapeF)
-                                yield imgFM2-imgFM1
-                            except BaseException as be:
-                                print(be)
-                                print('\n Pb in FaceCamera with frame #', i)
-                                yield np.zeros(new_shapeF)
-            
-                    FMCI_dataI = DataChunkIterator(data=FaceMotion_frame_generator(),
-                                                   maxshape=(None, *new_shapeF),
-                                                   dtype=np.dtype(np.uint8))
-                    FaceMotion_frames = pynwb.image.ImageSeries(name='FaceMotion',
-                                                                data=FMCI_dataI, unit='NA',
-                                                                timestamps=FC_times[FACEMOTION_SUBSAMPLING])
-                    nwbfile.add_acquisition(FaceMotion_frames)
-            
-            elif os.path.isfile(os.path.join(args.datafolder, 'FaceIt', 'faceit.npz')):
-
-                if args.verbose:
-                    print('=> Adding processed facemotion data',
-                          'for "%s" [...]' % args.datafolder)
-                    
-                dataF = np.load(os.path.join(args.datafolder, 'FaceIt', 'faceit.npz'),
-                                allow_pickle=True)
-                FC_timesF = FC_times[:len(dataF['motion_energy'])]
-
-                faceMotion_module = nwbfile.create_processing_module(\
-                        name='FaceMotion', 
-                        description='face motion dynamics,\n'+\
-                            ' facemotion ROI: (x0,dx,y0,dy)=(%i,%i,%i,%i)\n'\
-                                        % (0,0,0,0))
-                FaceMotionProp = pynwb.TimeSeries(name='face-motion',
-                                      data = np.reshape(dataF['motion_energy'],
-                                                        (len(FC_timesF),1)),
-                                                  unit='seconds',
-                                                  timestamps=FC_timesF)
-                faceMotion_module.add(FaceMotionProp)
-
-                if not np.isnan(dataF['grooming_threshold'][0]):
-                    GroomingProp = pynwb.TimeSeries(name='grooming',
-                                        data = np.reshape(dataF['grooming_ids'],
-                                                        (len(FC_timesF),1)),
-                                                    unit='seconds',
-                                                  timestamps=FC_timesF)
-                    faceMotion_module.add(GroomingProp)
-
-            else:
-                print(' [!!] No processed facemotion data found for "%s" [!!] ' % args.datafolder)
-                
-
-    #################################################
-    ####    Electrophysiological Recording    #######
-    #################################################
-
-    """
-    iElectrophy = 1 # start on channel 1
-    
-    if metadata['EphysVm'] and ('EphysVm' in args.modalities):
-    
-        if args.verbose:
-            print('=> Storing Vm signal for "%s" [...]' % args.datafolder)
-            
-        vm = pynwb.TimeSeries(name='Vm-Signal',
-                              description='gain 1 on Multiclamp',
-                              data = NIdaq_data['analog'][iElectrophy],
-                              starting_time=0.,
-                              unit='mV',
-                              rate=float(metadata['NIdaq-acquisition-frequency']))
-        nwbfile.add_acquisition(vm)
-        iElectrophy += 1
-
-    if metadata['EphysLFP'] and ('EphysLFP' in args.modalities):
-    
-        if args.verbose:
-            print('=> Storing LFP signal for "%s" [...]' % args.datafolder)
-            
-        lfp = pynwb.TimeSeries(name='LFP-Signal',
-                               description='gain 100 on Multiclamp',
-                               data = np.reshape(NIdaq_data['analog'][iElectrophy],
-                                                 (len(NIdaq_data['analog'][iElectrophy]),1)),
-                               starting_time=0.,
-                               unit='mV',
-                               rate=float(metadata['NIdaq-acquisition-frequency']))
-        nwbfile.add_acquisition(lfp)
-    """
-
-    #################################################
-    ####         Calcium Imaging              #######
-    #################################################
-    # see: add_ophys.py script
-    # look for 'TSeries' folder 
-    TSeries = [f for f in os.listdir(args.datafolder) if 'TSeries' in f]
-    if len(TSeries)==1:
-        args.imaging = os.path.join(args.datafolder, TSeries[0])
-
-        add_ophys(nwbfile, args,
-                  metadata=metadata)
-    else:
-        print('\n[X] [!!]  Problem with the TSeries folders (either None or multiples) in "%s"  [!!] ' % args.datafolder)
-    
-    #################################################
-    ####    add Intrinsic Imaging MAPS         ######
-    #################################################
-    
-    
-    #################################################
-    ####         Writing NWB file             #######
-    #################################################
-
-    if os.path.isfile(args.filename):
-        temp = str(tempfile.NamedTemporaryFile().name)+'.nwb'
-        print("""
-        "%s" already exists
-        ---> moving the file to the temporary file directory as: "%s" [...]
-        """ % (args.filename, temp))
-        shutil.move(args.filename, temp)
-
-    io = pynwb.NWBHDF5IO(args.filename, mode='w', manager=manager)
-    print("""     ----> Saving the NWB file: "%s" """ % args.filename)
-    io.write(nwbfile, link_data=False)
-    io.close()
-    print('---> done !')
-    
-    return args.filename
-
-
-
-def build_cmd(datafolder,
-              modalities=['Locomotion', 'VisualStim'],
-              force_to_visualStimTimestamps=False,
-              reverse_photodiodeSignal=False,
-              dest_folder=''):
-
-    cmd = '%s -m physion.assembling.nwb %s -M ' % (python_path,
-                                                   datafolder)
-    cwd = os.path.join(pathlib.Path(__file__).resolve().parents[3], 'src')
-    for m in modalities:
-        cmd += '%s '%m
-    if reverse_photodiodeSignal:
-        cmd += '--reverse_photodiodeSignal '
-    if force_to_visualStimTimestamps:
-        cmd += '--force_to_visualStimTimestamps '
-    if dest_folder!='':
-        cmd += '--destination_folder %s' % dest_folder
-
-    return cmd, cwd
-
-def check_times(times, t0):
-    # dealing with the successive substractions of NIdaq_t0
-    # print(times[0], t0)
-    if times[0]>1e8:
-        times = times-t0
-    elif times[0]<-1e8:
-        times = times+t0
-    # print(times[0])
-    return times
-
-
-if __name__=='__main__':
-
-    import argparse, os
-
-    parser=argparse.ArgumentParser(description="""
-    Building NWB file from mutlimodal experimental recordings
-    """,formatter_class=argparse.RawTextHelpFormatter)
-
-    parser.add_argument("datafolder", type=str, default='')
-
-    parser.add_argument('-M', "--modalities", nargs='*', type=str, default=ALL_MODALITIES)
-
-    ######## INTRODUCING A MAX EPISODE VARIABLE                     ####
-    ##             IN CASE SOMETHING WENT WRONG IN THE RECORDING    ####
-    parser.add_argument("--max_episode", type=int, default=-1)
-    ######## AND THE POSSIBILITY TO REMOVE SPECIFIC EPISODES
-    parser.add_argument("--ignore_episodes", nargs='*', type=int, default=[])
-    ######## ALSO THE ABILITY TO FORCE EPISODE START AND DURATION   ####
-    ##  e.g. for the protocols without the photodiode (screen off)  ####
-    parser.add_argument("--indices_forced", nargs='*', type=int, default=[])
-    parser.add_argument("--times_forced", nargs='*', type=float, default=[])
-    parser.add_argument("--durations_forced", nargs='*', type=float, default=[])
-    # or we just simply force the timestamps to the ones desired by visualStim
-    parser.add_argument("--force_to_visualStimTimestamps", action="store_true")
-    parser.add_argument("--reverse_photodiodeSignal", action="store_true")
-    parser.add_argument("--force_recalculation_of_speed", action="store_true")
-
-    parser.add_argument('-rs', "--running_sampling", default=50., type=float)
-    parser.add_argument('-ps', "--photodiode_sampling", default=1000., type=float)
-    parser.add_argument('-cafs', "--CaImaging_frame_sampling", default=0., type=float)
-    parser.add_argument('-fcfs', "--FaceCamera_frame_sampling", default=0.001, type=float)
-    parser.add_argument('-pfs', "--Pupil_frame_sampling", default=0.01, type=float)
-    parser.add_argument('-sfs', "--FaceMotion_frame_sampling", default=0.005, type=float)
-
-    parser.add_argument('-df', "--destination_folder", type=str, default='')
-    parser.add_argument('-op', "--only_protocol", type=str, default='',
-                        help="""
-                        In recursive mode,
-                        if you want to build files for a given protocol only
-                        e.g.: -oe drifting-gratings 
-                        """)
-
-    parser.add_argument("--silent", action="store_true")
-    parser.add_argument('-v', "--verbose", action="store_true")
-    parser.add_argument('-R', "--recursive", action="store_true")
-    parser.add_argument('-fi', "--files_indices", 
-                        default=[0, 10000], nargs=2, type=int)
-
-    args = parser.parse_args()
-
-    if not args.silent:
-        args.verbose = True
-
-    args.Pupil_frame_sampling = 0
-    args.FaceMotion_frame_sampling = 0
-    args.FaceCamera_frame_sampling = 0
-
-    if '.xlsx' in args.datafolder:
-
-        filename, directory = args.datafolder, os.path.dirname(args.datafolder)
-        dataset, subjects, _ = read_spreadsheet(filename)
-        if args.destination_folder=='':
-            args.destination_folder = os.path.join(directory, 'NWBs')
-        for i in np.arange(args.files_indices[0], 
-                           min([len(dataset), args.files_indices[1]])):
-            print('\n \n     [%i] -- %s \n ' % (i+1, dataset['datafolder'][i]))
-
-            # subject information:
-            Subject = subjects[\
-                            subjects['subject']==dataset['subject'].values[i]\
-                                    ].to_dict('records')[0]
-
-            # resetting the datafodler
-            args.datafolder = dataset['datafolder'][i]
-            args.filename = ''
-
-            # building the options
-            for key in ['force_to_visualStimTimestamps',
-                        'reverse_photodiodeSignal']:
-                setattr(args, key, True if dataset[key].values[i]=='Yes'\
-                            else False)
-            # building the modalities
-            args.modalities = []
-            for key in ALL_MODALITIES: 
-                if dataset[key].values[i]=='Yes':
-                    args.modalities.append(key)
-
-            # run the build:
-            build_NWB_func(args, Subject=Subject)
-        
-    elif args.recursive:
-
-        i = -1
-        for f, _, __ in os.walk(args.datafolder):
-            timeFolder = f.split(os.path.sep)[-1]
-            dateFolder = f.split(os.path.sep)[-2]
-            if (len(timeFolder.split('-'))==3) and \
-                    (len(dateFolder.split('_'))==3):
-                i+=1
-                if (i>=args.files_indices[0]) and (i<=args.files_indices[1]):
-                    print()
-                    print(' [ %i ]  processing "%s" [...] ' % (i,f))
-                    args.datafolder = f
-                    args.filename = ''
-                    if args.only_protocol!='':
-                        # we check that it matches the protocol
-                        metadata = read_metadata(args.datafolder)
-                        if args.only_protocol in metadata['protocol']:
-                            build_NWB_func(args)
-                        else:
-                            print('')
-                            print('  [!!]  ignoring:', f, ' of protocol', 
-                                  metadata['protocol'])
-                            print('')
-                    else:
-                        build_NWB_func(args)
-
-    elif os.path.isdir(args.datafolder) and (\
-                ('metadata.npy' in os.listdir(args.datafolder)) or
-                       ('metadata.json' in os.listdir(args.datafolder))):
-        if (args.datafolder[-1]==os.path.sep) or (args.datafolder[-1]=='/'):
-            args.datafolder = args.datafolder[:-1]
-        build_NWB_func(args)
-
-    else:
-        print('"%s" not a valid datafolder' % args.datafolder)
-        print('                 or missing the "--recursive"/"-R" option !!')
-
+import os, sys, pathlib, shutil, time, datetime, tempfile, json
+from PIL import Image
+import numpy as np
+
+import pynwb
+from hdmf.data_utils import DataChunkIterator
+from hdmf.backends.hdf5.h5_utils import H5DataIO
+from dateutil.tz import tzlocal
+
+from physion.behavior.locomotion import compute_speed
+from physion.analysis.tools import resample, resample_signal
+from physion.utils.paths import python_path
+from physion.visual_stim.build import build_stim as build_visualStim
+
+from physion.utils.camera import CameraData
+
+from .subject import reformat_props, cleanup_keys, subject_template
+from .add_ophys import add_ophys
+from .realign_from_photodiode import realign_from_photodiode
+from .dataset import read_spreadsheet, read_metadata
+from .tools import load_FaceCamera_data,\
+        build_subsampling_from_freq, StartTime_to_day_seconds
+
+ALL_MODALITIES = ['raw_CaImaging', 'processed_CaImaging',
+                  'raw_FaceCamera', 'Pupil', 'FaceMotion',
+                  # 'EphysLFP', 'EphysVm',
+                  'VisualStim',
+                  'Locomotion'] 
+
+
+def build_NWB_func(args, Subject=None):
+    """
+    """
+    if args.verbose:
+        print()
+        print('=> Initializing NWB file for "%s" [...]' % args.datafolder)
+
+    #################################################
+    ####         PREPARING THE METADATA       #######
+    #################################################
+
+    metadata = read_metadata(args.datafolder)
+    
+    key_not_included_session_desciription = ['date', 'time', 'protocol', 'experimenter', 
+                                             'lab', 'institution', 'notes']
+    session_description = str({k: metadata[k] for k in metadata.keys() 
+                               if k not in key_not_included_session_desciription})
+
+    # add visual stimulation protocol parameters to the metadata:
+    if os.path.isfile(os.path.join(args.datafolder, 'protocol.json')):
+        with open(os.path.join(args.datafolder, 'protocol.json'),
+                  'r', encoding='utf-8') as f:
+            protocol = json.load(f)
+
+        if protocol['Presentation']=='multiprotocol':
+            # for multi-protocols we rebuild subprotocol parameters for security
+            protocol['no-window'] = True
+            stim = build_visualStim(protocol)
+            protocol = stim.protocol
+
+        # we add all protocol parameters to the metadata:
+        for key in protocol:
+            metadata[key] = protocol[key]
+
+    # some cleanup
+    if 'date' not in metadata:
+        metadata['date'] = metadata['filename'][-19:-9]
+        metadata['time'] = metadata['filename'][-8:]
+
+    # replace by day and time in metadata !!
+    if os.path.sep in args.datafolder:
+        sep = os.path.sep
+    else:
+        sep = '/' # a weird behavior on Windows
+
+    day = [int(i) for i in metadata['date'].split('_')]
+    Time = [int(i) for i in metadata['time'].split('-')]
+    identifier = metadata['date']+'-'+metadata['time']
+    start_time = datetime.datetime(*day, *Time, tzinfo=tzlocal())
+
+    # --------------------------------------------------------------
+    #                       subject info 
+    # --------------------------------------------------------------
+
+    if Subject is not None:
+        subject_props = reformat_props(Subject, 
+                                       debug=args.verbose)
+    else:
+        subject_props = subject_template.copy()
+    # some cleanup -- + calculating "age" here:
+    cleanup_keys(subject_props, metadata, 
+                 debug=args.verbose)
+
+    # --------------------------------------------------------------
+    #    ---------  building the pynwb subject object   ----------
+    # --------------------------------------------------------------
+    subject = pynwb.file.Subject(description=subject_props['description'],
+                                 age=subject_props['age'],
+                                 subject_id=subject_props['subject_id'],
+                                 sex=subject_props['sex'],
+                                 genotype=subject_props['genotype'],
+                                 species=subject_props['species'],
+                                 weight=subject_props['weight'],
+                                 strain=subject_props['strain'],
+                                 date_of_birth=\
+        datetime.datetime(*subject_props['Date-of-Birth'], tzinfo=tzlocal()))
+                                 
+
+    # --------------------------------------------------------------
+    #    ---------  building the pynwb NWBfile object   ----------
+    # --------------------------------------------------------------
+    nwbfile = pynwb.NWBFile(\
+                identifier=identifier,
+                session_description=session_description,
+                experiment_description=metadata['protocol'],
+                experimenter=metadata['experimenter'],
+                lab=metadata['lab'],
+                protocol=str({k: protocol[k] for k in protocol if len(k) <66}) if metadata['protocol'] != 'None' else None,
+                institution=metadata['institution'],
+                notes=metadata['notes'],
+                virus=subject_props['virus'],
+                surgery=subject_props['surgery'],
+                session_start_time=start_time,
+                subject=subject,
+                source_script=str(pathlib.Path(__file__).resolve()),
+                source_script_file_name=str(pathlib.Path(__file__).resolve()),
+                file_create_date=\
+                   datetime.datetime.now(datetime.UTC).replace(tzinfo=tzlocal()))
+
+    if not hasattr(args, 'filename') or args.filename=='':
+        if args.destination_folder=='':
+            args.filename = os.path.join(pathlib.Path(args.datafolder).parent,
+                                         '%s.nwb' % identifier)
+        else:
+            args.filename = os.path.join(args.destination_folder,
+                                         '%s.nwb' % identifier)
+
+    
+    manager = pynwb.get_manager() # we need a manager to link raw and processed data
+    
+    #################################################
+    ####         IMPORTING NI-DAQ data        #######
+    #################################################
+    if args.verbose:
+        print('=> Loading NIdaq.start timestamps data for "%s" [...]' % args.datafolder)
+    try:
+        NIdaq_Tstart = np.load(os.path.join(args.datafolder, 'NIdaq.start.npy'))[0]
+    except FileNotFoundError:
+        print('   [!!] No NI-DAQ data found [!!] ')
+        print('      -----> Not able to build NWB file for "%s"' % args.datafolder)
+        raise BaseException
+
+    st = datetime.datetime.fromtimestamp(NIdaq_Tstart).strftime('%H:%M:%S.%f')
+    true_tstart = StartTime_to_day_seconds(st)
+    
+    if args.verbose:
+        print('=> Loading NIdaq data for "%s" [...]' % args.datafolder)
+    try:
+        NIdaq_data = np.load(os.path.join(args.datafolder, 'NIdaq.npy'), 
+                             allow_pickle=True).item()
+    except FileNotFoundError:
+        print('\n   [!!] No NI-DAQ data found [!!] \n')
+        NIdaq_data = None
+
+    # #################################################
+    # ####         Locomotion                   #######
+    # #################################################
+
+    if metadata['Locomotion'] and ('Locomotion' in args.modalities):
+        # compute running speed from binary NI-daq signal
+
+        if (not args.force_recalculation_of_speed) and\
+            os.path.isfile(os.path.join(args.datafolder, 'locomotion.npy')):
+
+            if args.verbose:
+                print('=> Using pre-computed running-speed for "%s" [...]' % args.datafolder)
+
+            L = np.load(os.path.join(args.datafolder, 'locomotion.npy'), 
+                         allow_pickle=True).item()
+            speed, running_sampling = L['speed'], L['running_sampling']
+
+        else:
+
+            if args.verbose:
+                print('=> Computing and storing running-speed for "%s" [...]' % args.datafolder)
+
+            speed = compute_speed(NIdaq_data['digital'][0],
+                    acq_freq=float(metadata['NIdaq-acquisition-frequency']),
+                    radius_position_on_disk=float(metadata['rotating-disk']['radius-position-on-disk-cm']),
+                    rotoencoder_value_per_rotation=float(metadata['rotating-disk']['roto-encoder-value-per-rotation']))
+            _, speed = resample_signal(speed,
+                                    original_freq=float(metadata['NIdaq-acquisition-frequency']),
+                                    new_freq=args.running_sampling,
+                                    pre_smoothing=2./args.running_sampling)
+            running_sampling = args.running_sampling
+            np.save(os.path.join(args.datafolder, 'locomotion.npy'),
+                    dict(speed=speed, running_sampling=running_sampling))
+
+        running = pynwb.TimeSeries(name='Running-Speed',
+                                   data = np.reshape(speed, (len(speed),1)),
+                                   starting_time=0.,
+                                   unit='cm/s',
+                                   rate=running_sampling)
+        nwbfile.add_acquisition(running)
+
+    # #################################################
+    # ####         Visual Stimulation           #######
+    # #################################################
+    
+    if (metadata['VisualStim'] and ('VisualStim' in args.modalities))\
+            and os.path.isfile(os.path.join(args.datafolder, 'visual-stim.npy')):
+
+        # using Annotation TimeSeries to store the protocol parameter file
+        if os.path.isfile(os.path.join(args.datafolder, 'protocol.json')):
+            with open(os.path.join(args.datafolder, 'protocol.json'),
+                      'r', encoding='utf-8') as f:
+                protocol = json.load(f)
+            nwbfile.add_trial_column(name="stim", description=str(protocol))
+            nwbfile.add_trial(0., 1., stim=str(protocol))
+
+            if protocol['Presentation']=='multiprotocol':
+                i = 1
+                fns = os.path.join(args.datafolder, 'subprotocols', 'Protocol-%i.json' % i)
+                while os.path.isfile(fns):
+                    with open(fns, 'r', encoding='utf-8') as f:
+                        p = json.load(f)
+                    nwbfile.add_trial(i+0., i+1., stim=str(p))
+                    i+=1
+                    fns = os.path.join(args.datafolder, 'subprotocols', 'Protocol-%i.json' % i)
+
+
+        if NIdaq_data is not None:
+            # preprocessing photodiode signal
+            _, Psignal = resample_signal(NIdaq_data['analog'][0],
+                                         original_freq=float(metadata['NIdaq-acquisition-frequency']),
+                                         pre_smoothing=2./float(metadata['NIdaq-acquisition-frequency']),
+                                         new_freq=args.photodiode_sampling)
+            if args.reverse_photodiodeSignal:
+               Psignal *=-1 # reversing sign on the setup
+	
+        VisualStim = np.load(os.path.join(args.datafolder,
+                        'visual-stim.npy'), allow_pickle=True).item()
+
+        if 'time_duration' not in VisualStim:
+            VisualStim['time_duration'] = np.array(VisualStim['time_stop'])-np.array(VisualStim['time_start'])
+
+        for key in ['time_start', 'time_stop', 'time_duration']:
+            metadata[key] = VisualStim[key]
+            
+        if (args.indices_forced is not None) and (args.times_forced is not None)\
+                and (len(args.indices_forced)>0):
+            print('     FORCING ALIGNEMENT IN SPECIFIC EPISODES: ', args.indices_forced)
+            indices_forced=args.indices_forced
+            times_forced=args.times_forced
+            durations_forced=args.durations_forced
+
+        else:
+            indices_forced=(metadata['realignement_indices_forced'] if ('realignement_indices_forced' in metadata) else []),
+            times_forced=(metadata['realignement_times_forced'] if ('realignement_times_forced' in metadata) else []),
+            durations_forced=(metadata['realignement_durations_forced'] if ('realignement_durations_forced' in metadata) else []),
+
+        if args.force_to_visualStimTimestamps or (NIdaq_data is None):
+            if args.verbose:
+                print('=> Forcing the realignement from visualStim timestamps for "%s" [...]  ' % args.datafolder)
+            # we just take the original timestamps
+            success = True
+            for key in ['time_start', 'time_stop']:
+                metadata['%s_realigned' % key] = np.array(metadata['%s' % key], dtype=float)
+        else:
+            # using the photodiod signal for the realignement
+            if args.verbose:
+                print('=> Performing realignement from photodiode for "%s" [...]  ' % args.datafolder)
+
+            # we do the re-alignement
+            success, metadata = \
+                    realign_from_photodiode(Psignal, metadata,
+                                    max_episode=args.max_episode,
+                                    ignore_episodes=args.ignore_episodes,
+                                    sampling_rate=(args.photodiode_sampling\
+                                            if args.photodiode_sampling>0 else None),
+                                    indices_forced=indices_forced,
+                                    times_forced=times_forced,
+                                    durations_forced=durations_forced,
+                                    verbose=args.verbose)
+
+        if success:
+            timestamps = metadata['time_start_realigned']
+            for key in ['time_start_realigned', 'time_stop_realigned']:
+                VisualStimProp = pynwb.TimeSeries(name=key,
+                        data = np.reshape(metadata[key][:len(timestamps)],
+                                            (len(timestamps),1)),
+                                  unit='seconds',
+                                  timestamps=timestamps)
+                nwbfile.add_stimulus(VisualStimProp)
+                
+            for key in VisualStim:
+                None_cond = np.array([isinstance(e, type(None)) for e in VisualStim[key]]) # just checks for 'None' values
+                if key in ['protocol_id', 'index']:
+                    array = np.array(VisualStim[key])
+                elif key in ['protocol-name']:
+                    array = np.zeros(len(VisualStim['index']))
+                elif (type(VisualStim[key]) in [list, np.ndarray, np.array]) and (np.sum(None_cond)>0):
+                    # need to remove the None elements
+                    for i in np.arange(len(VisualStim[key]))[None_cond]:
+                        VisualStim[key][i] = 666 # 666 means None !!
+                    array = np.array(VisualStim[key], dtype=type(np.array(VisualStim[key])[~None_cond][0]))
+                else:
+                    array = VisualStim[key]
+                VisualStimProp = pynwb.TimeSeries(name=key,
+                        data = np.reshape(array[:len(timestamps)], 
+                                            (len(timestamps),1)),
+                                  unit='NA',
+                                  timestamps=timestamps)
+                nwbfile.add_stimulus(VisualStimProp)
+                
+        else:
+            print(' [!!] No VisualStim metadata found [!!] ')
+    
+        if args.verbose:
+            print('=> Storing the photodiode signal for "%s" [...]' % args.datafolder)
+
+        if NIdaq_data is not None:
+            photodiode = pynwb.TimeSeries(name='Photodiode-Signal',
+                                          data = np.reshape(Psignal, (len(Psignal),1)),
+                                          starting_time=0.,
+                                          unit='[current]',
+                                          rate=args.photodiode_sampling)
+            nwbfile.add_acquisition(photodiode)
+
+        
+    #################################################
+    ####         FaceCamera Recording         #######
+    #################################################
+    
+    if metadata['FaceCamera']:
+        
+        if args.verbose:
+            print('=> Storing FaceCamera acquisition for "%s" [...]' % args.datafolder)
+
+        fcamData = CameraData('FaceCamera', folder=args.datafolder)
+        FC_times = fcamData.original_times
+        FC_times = check_times(FC_times, NIdaq_Tstart)
+        # print(len(FC_times))
+
+        if ('raw_FaceCamera' in args.modalities) and (len(fcamData.times)>0):
+           
+            imgR = fcamData.get(0)
+            FC_SUBSAMPLING = build_subsampling_from_freq(args.FaceCamera_frame_sampling,
+                                             1./np.mean(np.diff(fcamData.times)), 
+                                            fcamData.nFrames, Nmin=3)
+            def FaceCamera_frame_generator():
+                for i in FC_SUBSAMPLING:
+                    try:
+                        im = fcamData.get(i).astype(np.uint8).reshape(imgR.shape)
+                        yield im
+                    except ValueError:
+                        print('Pb in FaceCamera with frame #', i)
+                        yield np.zeros(imgR.shape)
+                        
+            FC_dataI = DataChunkIterator(data=FaceCamera_frame_generator(),
+                                         maxshape=(None, *imgR.shape),
+                                         dtype=np.dtype(np.uint8))
+            FaceCamera_frames = pynwb.image.ImageSeries(name='FaceCamera',
+                                                data=FC_dataI,
+                                            unit='NA',
+                                        timestamps=fcamData.times[FC_SUBSAMPLING])
+            nwbfile.add_acquisition(FaceCamera_frames)
+            print('    [ok] raw_FaceCamera successfully added ')
+                
+        else:
+            print('     --> no raw_FaceCamera added !! ' )
+
+            
+        #################################################
+        ####         Pupil from FaceCamera        #######
+        #################################################
+        
+        if 'Pupil' in args.modalities:
+
+            if os.path.isfile(os.path.join(args.datafolder, 'pupil.npy')):
+                
+                if args.verbose:
+                    print('=> Adding processed pupil data for "%s" [...]' % args.datafolder)
+                    
+                dataP = np.load(os.path.join(args.datafolder, 'pupil.npy'),
+                                allow_pickle=True).item()
+
+                if 'FaceCamera-1cm-in-pix' in metadata:
+                    pix_to_mm = 10./float(metadata['FaceCamera-1cm-in-pix']) # IN MILLIMETERS FROM HERE
+                else:
+                    pix_to_mm = 1
+                    
+                pupil_module = nwbfile.create_processing_module(name='Pupil', 
+                            description='processed quantities of Pupil dynamics,\n'+\
+                    ' pupil ROI: (xmin,xmax,ymin,ymax)=(%i,%i,%i,%i)\n' % (\
+                            dataP['xmin'], dataP['xmax'], dataP['ymin'], dataP['ymax'])+\
+                    ' pix_to_mm=%.3f' % pix_to_mm)
+                
+                for key, scale in zip(['cx', 'cy', 'sx', 'sy', 'angle', 'blinking'],
+                                      [pix_to_mm for i in range(4)]+[1,1]):
+                    if type(dataP[key]) is np.ndarray:
+                        signal = dataP[key]*scale
+                        signal = resample(np.linspace(FC_times[0], FC_times[-1], len(signal)),
+                                          signal, FC_times)
+                        PupilProp = pynwb.TimeSeries(name=key,
+                                 data = np.reshape(signal,
+                                                   (len(FC_times),1)),
+                                 unit='seconds',
+                                 timestamps=FC_times)
+                        pupil_module.add(PupilProp)
+
+                # then add the frames subsampled
+                if len(fcamData.times)>0:
+                    imgP = fcamData.get(0)
+                    x, y = np.meshgrid(np.arange(0,imgP.shape[0]), np.arange(0,imgP.shape[1]), indexing='ij')
+                    cond = (x>=dataP['xmin']) & (x<=dataP['xmax']) & (y>=dataP['ymin']) & (y<=dataP['ymax'])
+
+                    PUPIL_SUBSAMPLING = build_subsampling_from_freq(args.Pupil_frame_sampling,
+                                                 1./np.mean(np.diff(fcamData.times)), fcamData.nFrames, Nmin=3)
+
+                    new_shapeP = dataP['xmax']-dataP['xmin']+1, dataP['ymax']-dataP['ymin']+1
+                    def Pupil_frame_generator():
+                        for i in PUPIL_SUBSAMPLING:
+                            try:
+                                im = fcamData.get(i).astype(np.uint8)[cond].reshape(*new_shapeP)
+                                yield im
+                            except ValueError:
+                                print('Pb in FaceCamera with frame #', i)
+                                yield np.zeros(new_shapeP)
+                                
+                    PUC_dataI = DataChunkIterator(data=Pupil_frame_generator(),
+                                                  maxshape=(None, *new_shapeP),
+                                                  dtype=np.dtype(np.uint8))
+                    Pupil_frames = pynwb.image.ImageSeries(name='Pupil',
+                                                           data=PUC_dataI,
+                                                           unit='NA',
+                                                           timestamps=FC_times[PUPIL_SUBSAMPLING])
+                    nwbfile.add_acquisition(Pupil_frames)
+
+            elif os.path.isfile(os.path.join(args.datafolder, 'FaceIt','faceit.npz')):
+                
+                if args.verbose:
+                    print('=> Adding processed pupil data for "%s" [...]' % args.datafolder)
+                    
+                dataP = np.load(os.path.join(args.datafolder, 'FaceIt','faceit.npz'),
+                                allow_pickle=True)
+                FC_timesP = FC_times[:len(dataP['pupil_dilation'])]
+
+                if 'FaceCamera-1cm-in-pix' in metadata:
+                    pix_to_mm = 10./float(metadata['FaceCamera-1cm-in-pix']) # IN MILLIMETERS FROM HERE
+                else:
+                    pix_to_mm = 1
+                    
+                pupil_module = nwbfile.create_processing_module(name='Pupil', 
+                            description='processed quantities of Pupil dynamics,\n'+\
+                    ' pupil ROI: (xmin,xmax,ymin,ymax)=(%i,%i,%i,%i)\n' % (\
+                            0, 0, 0, 0)+\
+                    ' pix_to_mm=%.3f' % pix_to_mm)
+
+                for key, key2, coef in zip(['cx', 'cy', 'sx', 'sy', 'blinking', 'area'],
+                                     ['pupil_center_X', 'pupil_center_y', 'width', 'height', 
+                                      'blinking_ids', 'pupil_dilation_blinking_corrected'],
+                                     [pix_to_mm, pix_to_mm, pix_to_mm*2, pix_to_mm*2, 1, pix_to_mm**2]):
+                    if type(dataP[key2]) is np.ndarray:
+                        PupilProp = pynwb.TimeSeries(name=key,
+                                 data = np.reshape(dataP[key2]*coef, 
+                                                   (len(FC_timesP),1)),
+                                 unit='seconds',
+                                 timestamps=FC_timesP)
+                        pupil_module.add(PupilProp)
+
+            else:
+                print(' [!!] No processed pupil data found',
+                      'for "%s" [!!] ' % args.datafolder)
+
+                
+        #################################################
+        ####      FaceMotion from FaceCamera        #######
+        #################################################
+    
+        if 'FaceMotion' in args.modalities:
+            
+            if os.path.isfile(os.path.join(args.datafolder, 'facemotion.npy')):
+                
+                if args.verbose:
+                    print('=> Adding processed facemotion data',
+                          'for "%s" [...]' % args.datafolder)
+                    
+                dataF = np.load(os.path.join(args.datafolder, 'facemotion.npy'),
+                                allow_pickle=True).item()
+                FC_timesF = FC_times[:len(dataF['motion'])]
+
+                faceMotion_module = nwbfile.create_processing_module(\
+                        name='FaceMotion', 
+                        description='face motion dynamics,\n'+\
+                            ' facemotion ROI: (x0,dx,y0,dy)=(%i,%i,%i,%i)\n'\
+                                        % (dataF['ROI'][0],dataF['ROI'][1],
+                                           dataF['ROI'][2],dataF['ROI'][3]))
+                signal = dataF['motion']
+                signal = resample(np.linspace(FC_times[0], FC_times[-1], len(signal)),
+                                    signal, FC_times)
+                FaceMotionProp = pynwb.TimeSeries(name='face-motion',
+                                      data = np.reshape(signal,
+                                                        (len(FC_times),1)),
+                                                  unit='seconds',
+                                                  timestamps=FC_times)
+                faceMotion_module.add(FaceMotionProp)
+
+                if 'grooming' in dataF:
+                    signal = dataF['grooming']
+                    signal = resample(np.linspace(FC_times[0], FC_times[-1], len(signal)),
+                                        signal, FC_times)
+                    GroomingProp = pynwb.TimeSeries(name='grooming',
+                                        data = np.reshape(signal,
+                                                        (len(FC_times),1)),
+                                                    unit='seconds',
+                                                  timestamps=FC_times)
+                    faceMotion_module.add(GroomingProp)
+
+                # then add the motion frames subsampled
+                if fcamData is not None:
+                    
+                    FACEMOTION_SUBSAMPLING=build_subsampling_from_freq(
+                                        args.FaceMotion_frame_sampling,
+                                        1./np.mean(np.diff(fcamData.times)),
+                                        fcamData.nFrames, Nmin=3)
+                    
+                    imgFM = fcamData.get(0)
+                    x, y = np.meshgrid(np.arange(0,imgFM.shape[0]), 
+                                       np.arange(0,imgFM.shape[1]), 
+                                       indexing='ij')
+                    condF = (x>=dataF['ROI'][0]) &\
+                            (x<=(dataF['ROI'][0]+dataF['ROI'][2])) &\
+                            (y>=dataF['ROI'][1]) &\
+                            (y<=(dataF['ROI'][1]+dataF['ROI'][3]))
+
+                    new_shapeF = len(np.unique(x[condF])), len(np.unique(y[condF]))
+                    
+                    def FaceMotion_frame_generator():
+                        for i in FACEMOTION_SUBSAMPLING:
+                            i0 = np.min([i, fcamData.nFrames-2])
+                            try:
+                                imgFM1 = fcamData.get(i0).astype(np.uint8)[condF].reshape(*new_shapeF)
+                                imgFM2 = fcamData.get(i0+1).astype(np.uint8)[condF].reshape(*new_shapeF)
+                                yield imgFM2-imgFM1
+                            except BaseException as be:
+                                print(be)
+                                print('\n Pb in FaceCamera with frame #', i)
+                                yield np.zeros(new_shapeF)
+            
+                    FMCI_dataI = DataChunkIterator(data=FaceMotion_frame_generator(),
+                                                   maxshape=(None, *new_shapeF),
+                                                   dtype=np.dtype(np.uint8))
+                    FaceMotion_frames = pynwb.image.ImageSeries(name='FaceMotion',
+                                                                data=FMCI_dataI, unit='NA',
+                                                                timestamps=FC_times[FACEMOTION_SUBSAMPLING])
+                    nwbfile.add_acquisition(FaceMotion_frames)
+            
+            elif os.path.isfile(os.path.join(args.datafolder, 'FaceIt', 'faceit.npz')):
+
+                if args.verbose:
+                    print('=> Adding processed facemotion data',
+                          'for "%s" [...]' % args.datafolder)
+                    
+                dataF = np.load(os.path.join(args.datafolder, 'FaceIt', 'faceit.npz'),
+                                allow_pickle=True)
+                FC_timesF = FC_times[:len(dataF['motion_energy'])]
+
+                faceMotion_module = nwbfile.create_processing_module(\
+                        name='FaceMotion', 
+                        description='face motion dynamics,\n'+\
+                            ' facemotion ROI: (x0,dx,y0,dy)=(%i,%i,%i,%i)\n'\
+                                        % (0,0,0,0))
+                FaceMotionProp = pynwb.TimeSeries(name='face-motion',
+                                      data = np.reshape(dataF['motion_energy'],
+                                                        (len(FC_timesF),1)),
+                                                  unit='seconds',
+                                                  timestamps=FC_timesF)
+                faceMotion_module.add(FaceMotionProp)
+
+                if not np.isnan(dataF['grooming_threshold'][0]):
+                    GroomingProp = pynwb.TimeSeries(name='grooming',
+                                        data = np.reshape(dataF['grooming_ids'],
+                                                        (len(FC_timesF),1)),
+                                                    unit='seconds',
+                                                  timestamps=FC_timesF)
+                    faceMotion_module.add(GroomingProp)
+
+            else:
+                print(' [!!] No processed facemotion data found for "%s" [!!] ' % args.datafolder)
+                
+
+    #################################################
+    ####    Electrophysiological Recording    #######
+    #################################################
+
+    """
+    iElectrophy = 1 # start on channel 1
+    
+    if metadata['EphysVm'] and ('EphysVm' in args.modalities):
+    
+        if args.verbose:
+            print('=> Storing Vm signal for "%s" [...]' % args.datafolder)
+            
+        vm = pynwb.TimeSeries(name='Vm-Signal',
+                              description='gain 1 on Multiclamp',
+                              data = NIdaq_data['analog'][iElectrophy],
+                              starting_time=0.,
+                              unit='mV',
+                              rate=float(metadata['NIdaq-acquisition-frequency']))
+        nwbfile.add_acquisition(vm)
+        iElectrophy += 1
+
+    if metadata['EphysLFP'] and ('EphysLFP' in args.modalities):
+    
+        if args.verbose:
+            print('=> Storing LFP signal for "%s" [...]' % args.datafolder)
+            
+        lfp = pynwb.TimeSeries(name='LFP-Signal',
+                               description='gain 100 on Multiclamp',
+                               data = np.reshape(NIdaq_data['analog'][iElectrophy],
+                                                 (len(NIdaq_data['analog'][iElectrophy]),1)),
+                               starting_time=0.,
+                               unit='mV',
+                               rate=float(metadata['NIdaq-acquisition-frequency']))
+        nwbfile.add_acquisition(lfp)
+    """
+
+    #################################################
+    ####         Calcium Imaging              #######
+    #################################################
+    # see: add_ophys.py script
+    # look for 'TSeries' folder 
+    TSeries = [f for f in os.listdir(args.datafolder) if 'TSeries' in f]
+    if len(TSeries)==1:
+        args.imaging = os.path.join(args.datafolder, TSeries[0])
+
+        add_ophys(nwbfile, args,
+                  metadata=metadata)
+    else:
+        print('\n[X] [!!]  Problem with the TSeries folders (either None or multiples) in "%s"  [!!] ' % args.datafolder)
+    
+    #################################################
+    ####    add Intrinsic Imaging MAPS         ######
+    #################################################
+    
+    
+    #################################################
+    ####         Writing NWB file             #######
+    #################################################
+
+    if os.path.isfile(args.filename):
+        temp = str(tempfile.NamedTemporaryFile().name)+'.nwb'
+        print("""
+        "%s" already exists
+        ---> moving the file to the temporary file directory as: "%s" [...]
+        """ % (args.filename, temp))
+        shutil.move(args.filename, temp)
+
+    io = pynwb.NWBHDF5IO(args.filename, mode='w', manager=manager)
+    print("""     ----> Saving the NWB file: "%s" """ % args.filename)
+    io.write(nwbfile, link_data=False)
+    io.close()
+    print('---> done !')
+    
+    return args.filename
+
+
+
+def build_cmd(datafolder,
+              modalities=['Locomotion', 'VisualStim'],
+              force_to_visualStimTimestamps=False,
+              reverse_photodiodeSignal=False,
+              dest_folder=''):
+
+    cmd = '%s -m physion.assembling.nwb %s -M ' % (python_path,
+                                                   datafolder)
+    cwd = os.path.join(pathlib.Path(__file__).resolve().parents[3], 'src')
+    for m in modalities:
+        cmd += '%s '%m
+    if reverse_photodiodeSignal:
+        cmd += '--reverse_photodiodeSignal '
+    if force_to_visualStimTimestamps:
+        cmd += '--force_to_visualStimTimestamps '
+    if dest_folder!='':
+        cmd += '--destination_folder %s' % dest_folder
+
+    return cmd, cwd
+
+def check_times(times, t0):
+    # dealing with the successive substractions of NIdaq_t0
+    # print(times[0], t0)
+    if times[0]>1e8:
+        times = times-t0
+    elif times[0]<-1e8:
+        times = times+t0
+    # print(times[0])
+    return times
+
+
+if __name__=='__main__':
+
+    import argparse, os
+
+    parser=argparse.ArgumentParser(description="""
+    Building NWB file from mutlimodal experimental recordings
+    """,formatter_class=argparse.RawTextHelpFormatter)
+
+    parser.add_argument("datafolder", type=str, default='')
+
+    parser.add_argument('-M', "--modalities", nargs='*', type=str, default=ALL_MODALITIES)
+
+    ######## INTRODUCING A MAX EPISODE VARIABLE                     ####
+    ##             IN CASE SOMETHING WENT WRONG IN THE RECORDING    ####
+    parser.add_argument("--max_episode", type=int, default=-1)
+    ######## AND THE POSSIBILITY TO REMOVE SPECIFIC EPISODES
+    parser.add_argument("--ignore_episodes", nargs='*', type=int, default=[])
+    ######## ALSO THE ABILITY TO FORCE EPISODE START AND DURATION   ####
+    ##  e.g. for the protocols without the photodiode (screen off)  ####
+    parser.add_argument("--indices_forced", nargs='*', type=int, default=[])
+    parser.add_argument("--times_forced", nargs='*', type=float, default=[])
+    parser.add_argument("--durations_forced", nargs='*', type=float, default=[])
+    # or we just simply force the timestamps to the ones desired by visualStim
+    parser.add_argument("--force_to_visualStimTimestamps", action="store_true")
+    parser.add_argument("--reverse_photodiodeSignal", action="store_true")
+    parser.add_argument("--force_recalculation_of_speed", action="store_true")
+
+    parser.add_argument('-rs', "--running_sampling", default=50., type=float)
+    parser.add_argument('-ps', "--photodiode_sampling", default=1000., type=float)
+    parser.add_argument('-cafs', "--CaImaging_frame_sampling", default=0., type=float)
+    parser.add_argument('-fcfs', "--FaceCamera_frame_sampling", default=0.001, type=float)
+    parser.add_argument('-pfs', "--Pupil_frame_sampling", default=0.01, type=float)
+    parser.add_argument('-sfs', "--FaceMotion_frame_sampling", default=0.005, type=float)
+
+    parser.add_argument('-df', "--destination_folder", type=str, default='')
+    parser.add_argument('-op', "--only_protocol", type=str, default='',
+                        help="""
+                        In recursive mode,
+                        if you want to build files for a given protocol only
+                        e.g.: -oe drifting-gratings 
+                        """)
+
+    parser.add_argument("--silent", action="store_true")
+    parser.add_argument('-v', "--verbose", action="store_true")
+    parser.add_argument('-R', "--recursive", action="store_true")
+    parser.add_argument('-fi', "--files_indices", 
+                        default=[0, 10000], nargs=2, type=int)
+
+    args = parser.parse_args()
+
+    if not args.silent:
+        args.verbose = True
+
+    args.Pupil_frame_sampling = 0
+    args.FaceMotion_frame_sampling = 0
+    args.FaceCamera_frame_sampling = 0
+
+    if '.xlsx' in args.datafolder:
+
+        filename, directory = args.datafolder, os.path.dirname(args.datafolder)
+        dataset, subjects, _ = read_spreadsheet(filename)
+        if args.destination_folder=='':
+            args.destination_folder = os.path.join(directory, 'NWBs')
+        for i in np.arange(args.files_indices[0], 
+                           min([len(dataset), args.files_indices[1]])):
+            print('\n \n     [%i] -- %s \n ' % (i+1, dataset['datafolder'][i]))
+
+            # subject information:
+            Subject = subjects[\
+                            subjects['subject']==dataset['subject'].values[i]\
+                                    ].to_dict('records')[0]
+
+            # resetting the datafodler
+            args.datafolder = dataset['datafolder'][i]
+            args.filename = ''
+
+            # building the options
+            for key in ['force_to_visualStimTimestamps',
+                        'reverse_photodiodeSignal']:
+                setattr(args, key, True if dataset[key].values[i]=='Yes'\
+                            else False)
+            # building the modalities
+            args.modalities = []
+            for key in ALL_MODALITIES: 
+                if dataset[key].values[i]=='Yes':
+                    args.modalities.append(key)
+
+            # run the build:
+            build_NWB_func(args, Subject=Subject)
+        
+    elif args.recursive:
+
+        i = -1
+        for f, _, __ in os.walk(args.datafolder):
+            timeFolder = f.split(os.path.sep)[-1]
+            dateFolder = f.split(os.path.sep)[-2]
+            if (len(timeFolder.split('-'))==3) and \
+                    (len(dateFolder.split('_'))==3):
+                i+=1
+                if (i>=args.files_indices[0]) and (i<=args.files_indices[1]):
+                    print()
+                    print(' [ %i ]  processing "%s" [...] ' % (i,f))
+                    args.datafolder = f
+                    args.filename = ''
+                    if args.only_protocol!='':
+                        # we check that it matches the protocol
+                        metadata = read_metadata(args.datafolder)
+                        if args.only_protocol in metadata['protocol']:
+                            build_NWB_func(args)
+                        else:
+                            print('')
+                            print('  [!!]  ignoring:', f, ' of protocol', 
+                                  metadata['protocol'])
+                            print('')
+                    else:
+                        build_NWB_func(args)
+
+    elif os.path.isdir(args.datafolder) and (\
+                ('metadata.npy' in os.listdir(args.datafolder)) or
+                       ('metadata.json' in os.listdir(args.datafolder))):
+        if (args.datafolder[-1]==os.path.sep) or (args.datafolder[-1]=='/'):
+            args.datafolder = args.datafolder[:-1]
+        build_NWB_func(args)
+
+    else:
+        print('"%s" not a valid datafolder' % args.datafolder)
+        print('                 or missing the "--recursive"/"-R" option !!')
+