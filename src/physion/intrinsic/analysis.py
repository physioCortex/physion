--- conflicted
+++ resolved
@@ -6,7 +6,6 @@
 
 from physion.utils.paths import FOLDERS, python_path
 from physion.utils.files import last_datafolder_in_dayfolder, day_folder
-from physion.pupil.roi import extract_ellipse_props
 from physion.intrinsic.tools import default_segmentation_params
 from physion.intrinsic import tools as intrinsic_analysis
 from physion.intrinsic import RetinotopicMapping
@@ -38,6 +37,7 @@
     
     self.datafolder, self.IMAGES = '', {} 
     self.subject, self.timestamps, self.data = '', '', None
+
 
     ##########################################################
     ####### GUI settings
@@ -84,13 +84,8 @@
     self.loadButton.clicked.connect(self.load_intrinsic_data)
     self.add_side_widget(tab.layout,self.loadButton)
 
-    self.roiBox = QtWidgets.QCheckBox("use ROI mask")
-    self.roiBox.setStyleSheet("color: gray;")
-    self.add_side_widget(tab.layout,self.roiBox, spec='large-left')
-    self.add_side_widget(tab.layout,QtWidgets.QLabel(''), spec='small-right')
-    # self.add_side_widget(tab.layout,QtWidgets.QLabel(''))
-
     # -------------------------------------------------------
+    self.add_side_widget(tab.layout,QtWidgets.QLabel(''))
 
     self.pmButton = QtWidgets.QPushButton(\
             " == compute phase/power maps == ", self)
@@ -228,10 +223,6 @@
                                                  lockAspect=True, invertY=True)
     self.img1 = pg.ImageItem()
     self.img1B.addItem(self.img1)
-
-    self.roiContour = pg.EllipseROI([5, 5], [10, 10],
-                                    pen=pg.mkPen('orange', width=1))
-    self.img1B.addItem(self.roiContour)
 
     self.img2B = self.graphics_layout.addViewBox(row=3, col=10,
                                                  rowspan=10, colspan=9,
@@ -357,7 +348,6 @@
 
     datafolder = get_datafolder(self)
 
-
     if os.path.isdir(datafolder):
 
         print('- loading and preprocessing data [...]')
@@ -377,20 +367,6 @@
             print('    - spatial subsampling [...]')
             self.data = intrinsic_analysis.resample_img(self.data,
                                                         int(self.ssBox.text()))
-
-        # Masking
-        props = extract_ellipse_props(self.roiContour)
-        if props[0]*props[1]==100.0:
-            # if untouched, we set it as wull size
-            img_shape = self.data.shape[1:][::-1]
-            self.roiContour.setPos([0, 0])
-            self.roiContour.setSize(img_shape)
-
-        if self.roiBox.isChecked():
-
-            mask = get_mask_from_ellipse(self)
-            self.data[:, mask] *= 1e-5
-
             
 
         vasc_img = os.path.join(get_datafolder(self), 'vasculature.npy')
@@ -415,16 +391,6 @@
 
     else:
         print(' Data "%s" not found' % datafolder)
-
-def get_mask_from_ellipse(self):
-    mx, my, sx, sy, _ = extract_ellipse_props(self.roiContour)
-    print('masking outside the circle:', mx, my, sx, sy)
-
-    Y, X = np.meshgrid(\
-            np.arange(self.data.shape[1]),
-            np.arange(self.data.shape[2]),
-            indexing='ij')
-    return ((X-mx)**2/(sx/2)**2+(Y-my)**2/(sy/2)**2) > 1
 
 
 def show_raw_data(self):
@@ -464,20 +430,11 @@
     print('- computing phase maps [...]')
 
     intrinsic_analysis.compute_phase_power_maps(get_datafolder(self), 
-<<<<<<< HEAD
-                                        self.protocolBox.currentText(),
-                                        p=self.params, t=self.t, data=self.data,
-                                        mask = (get_mask_from_ellipse(self)\
-                                                if self.roiBox.isChecked() else None),
-                                        run_id=self.numBox.currentText(),
-                                        maps=self.IMAGES)
-=======
                                                 self.protocolBox.currentText(),
                                                 p=self.params, t=self.t, data=self.data,
                                                 run_id=self.numBox.currentText(),
                                                 maps=self.IMAGES,
                     phase_range='0:2*pi' if self.twoPiBox.isChecked() else '-pi:pi')
->>>>>>> 6967c27f
 
 
     intrinsic_analysis.plot_phase_power_maps(self.IMAGES,
